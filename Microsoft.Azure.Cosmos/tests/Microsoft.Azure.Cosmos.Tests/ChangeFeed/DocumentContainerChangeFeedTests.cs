--- conflicted
+++ resolved
@@ -28,16 +28,8 @@
             IDocumentContainer documentContainer = await this.CreateDocumentContainerAsync(numItems: 0);
             List<FeedRangeEpk> ranges = await documentContainer.GetFeedRangesAsync(NoOpTrace.Singleton, cancellationToken: default);
             TryCatch<ChangeFeedPage> monadicChangeFeedPage = await documentContainer.MonadicChangeFeedAsync(
-<<<<<<< HEAD
-                ChangeFeedState.Beginning(),
-                ranges[0],
-                pageSize: 10,
-                changeFeedMode: ChangeFeedMode.Incremental,
-                jsonSerializationFormat: null,
-=======
                 feedRangeState: new FeedRangeState<ChangeFeedState>(ranges[0], ChangeFeedState.Beginning()),
                 changeFeedPaginationOptions: new ChangeFeedPaginationOptions(ChangeFeedMode.Incremental, pageSizeHint: 10),
->>>>>>> 3dca3d9f
                 trace: NoOpTrace.Singleton,
                 cancellationToken: default);
 
@@ -55,16 +47,8 @@
             ChangeFeedState resumeState;
             {
                 TryCatch<ChangeFeedPage> monadicChangeFeedPage = await documentContainer.MonadicChangeFeedAsync(
-<<<<<<< HEAD
-                    ChangeFeedState.Beginning(),
-                    ranges[0],
-                    pageSize: int.MaxValue,
-                    changeFeedMode: ChangeFeedMode.Incremental,
-                    jsonSerializationFormat: null,
-=======
                     feedRangeState: new FeedRangeState<ChangeFeedState>(ranges[0], ChangeFeedState.Beginning()),
                     changeFeedPaginationOptions: new ChangeFeedPaginationOptions(ChangeFeedMode.Incremental, pageSizeHint: int.MaxValue),
->>>>>>> 3dca3d9f
                     trace: NoOpTrace.Singleton,
                     cancellationToken: default);
 
@@ -76,16 +60,8 @@
             // No more changes left
             {
                 TryCatch<ChangeFeedPage> monadicChangeFeedPage = await documentContainer.MonadicChangeFeedAsync(
-<<<<<<< HEAD
-                    resumeState,
-                    ranges[0],
-                    pageSize: 10,
-                    changeFeedMode: ChangeFeedMode.Incremental,
-                    jsonSerializationFormat: null,
-=======
                     feedRangeState: new FeedRangeState<ChangeFeedState>(ranges[0], resumeState),
                     changeFeedPaginationOptions: new ChangeFeedPaginationOptions(ChangeFeedMode.Incremental, pageSizeHint: 10),
->>>>>>> 3dca3d9f
                     trace: NoOpTrace.Singleton,
                     cancellationToken: default);
 
@@ -104,16 +80,8 @@
             // No changes let
             {
                 TryCatch<ChangeFeedPage> monadicChangeFeedPage = await documentContainer.MonadicChangeFeedAsync(
-<<<<<<< HEAD
-                    ChangeFeedState.Time(now),
-                    ranges[0],
-                    pageSize: 10,
-                    changeFeedMode: ChangeFeedMode.Incremental,
-                    jsonSerializationFormat: null,
-=======
                     feedRangeState: new FeedRangeState<ChangeFeedState>(ranges[0], ChangeFeedState.Time(now)),
                     changeFeedPaginationOptions: new ChangeFeedPaginationOptions(ChangeFeedMode.Incremental, pageSizeHint: 10),
->>>>>>> 3dca3d9f
                     trace: NoOpTrace.Singleton,
                     cancellationToken: default);
 
@@ -139,16 +107,8 @@
             // Now we should be able to see the changes
             {
                 TryCatch<ChangeFeedPage> monadicChangeFeedPage = await documentContainer.MonadicChangeFeedAsync(
-<<<<<<< HEAD
-                    ChangeFeedState.Time(now),
-                    ranges[0],
-                    pageSize: int.MaxValue,
-                    changeFeedMode: ChangeFeedMode.Incremental,
-                    jsonSerializationFormat: null,
-=======
                     feedRangeState: new FeedRangeState<ChangeFeedState>(ranges[0], ChangeFeedState.Time(now)),
                     changeFeedPaginationOptions: new ChangeFeedPaginationOptions(ChangeFeedMode.Incremental, pageSizeHint: int.MaxValue),
->>>>>>> 3dca3d9f
                     trace: NoOpTrace.Singleton,
                     cancellationToken: default);
 
@@ -166,16 +126,8 @@
             // No changes starting from now
             {
                 TryCatch<ChangeFeedPage> monadicChangeFeedPage = await documentContainer.MonadicChangeFeedAsync(
-<<<<<<< HEAD
-                    ChangeFeedState.Now(),
-                    ranges[0],
-                    pageSize: 10,
-                    changeFeedMode: ChangeFeedMode.Incremental,
-                    jsonSerializationFormat: null,
-=======
                     feedRangeState: new FeedRangeState<ChangeFeedState>(ranges[0], ChangeFeedState.Now()),
                     changeFeedPaginationOptions: new ChangeFeedPaginationOptions(ChangeFeedMode.Incremental, pageSizeHint: 10),
->>>>>>> 3dca3d9f
                     trace: NoOpTrace.Singleton,
                     cancellationToken: default);
 
@@ -206,16 +158,8 @@
 
             {
                 TryCatch<ChangeFeedPage> monadicChangeFeedPage = await documentContainer.MonadicChangeFeedAsync(
-<<<<<<< HEAD
-                    resumeState,
-                    ranges[0],
-                    pageSize: 10,
-                    changeFeedMode: ChangeFeedMode.Incremental,
-                    jsonSerializationFormat: null,
-=======
                     feedRangeState: new FeedRangeState<ChangeFeedState>(ranges[0], resumeState),
                     changeFeedPaginationOptions: new ChangeFeedPaginationOptions(ChangeFeedMode.Incremental, pageSizeHint: 10),
->>>>>>> 3dca3d9f
                     trace: NoOpTrace.Singleton,
                     cancellationToken: default);
 
@@ -243,16 +187,8 @@
 
             // Should get back only the document with the partition key.
             TryCatch<ChangeFeedPage> monadicChangeFeedPage = await documentContainer.MonadicChangeFeedAsync(
-<<<<<<< HEAD
-                ChangeFeedState.Beginning(),
-                new FeedRangePartitionKey(new Cosmos.PartitionKey(0)),
-                pageSize: int.MaxValue,
-                changeFeedMode: ChangeFeedMode.Incremental,
-                jsonSerializationFormat: null,
-=======
                 feedRangeState: new FeedRangeState<ChangeFeedState>(new FeedRangePartitionKey(new Cosmos.PartitionKey(0)), ChangeFeedState.Beginning()),
                 changeFeedPaginationOptions: new ChangeFeedPaginationOptions(ChangeFeedMode.Incremental, pageSizeHint: int.MaxValue),
->>>>>>> 3dca3d9f
                 NoOpTrace.Singleton,
                 cancellationToken: default);
 
@@ -288,18 +224,6 @@
             {
                 // Should get back only the document within the epk range.
                 TryCatch<ChangeFeedPage> monadicChangeFeedPage = await documentContainer.MonadicChangeFeedAsync(
-<<<<<<< HEAD
-                    ChangeFeedState.Beginning(),
-                    new FeedRangeEpk(
-                        new Documents.Routing.Range<string>(
-                            min: value.StartInclusive.Value.ToString(),
-                            max: value.EndExclusive.Value.ToString(),
-                            isMinInclusive: true,
-                            isMaxInclusive: false)),
-                    pageSize: int.MaxValue,
-                    changeFeedMode: ChangeFeedMode.Incremental,
-                    jsonSerializationFormat: null,
-=======
                     feedRangeState: new FeedRangeState<ChangeFeedState>(
                         new FeedRangeEpk(
                             new Documents.Routing.Range<string>(
@@ -309,7 +233,6 @@
                                 isMaxInclusive: false)),
                         ChangeFeedState.Beginning()),
                     changeFeedPaginationOptions: new ChangeFeedPaginationOptions(ChangeFeedMode.Incremental, pageSizeHint: int.MaxValue),
->>>>>>> 3dca3d9f
                     NoOpTrace.Singleton,
                     cancellationToken: default);
 
@@ -356,16 +279,8 @@
             foreach (FeedRangeInternal child in children)
             {
                 TryCatch<ChangeFeedPage> monadicChangeFeedPage = await documentContainer.MonadicChangeFeedAsync(
-<<<<<<< HEAD
-                    ChangeFeedState.Beginning(),
-                    child,
-                    pageSize: 1000,
-                    changeFeedMode: ChangeFeedMode.Incremental,
-                    jsonSerializationFormat: null,
-=======
                     feedRangeState: new FeedRangeState<ChangeFeedState>(child, ChangeFeedState.Beginning()),
                     changeFeedPaginationOptions: new ChangeFeedPaginationOptions(ChangeFeedMode.Incremental, pageSizeHint: 1000),
->>>>>>> 3dca3d9f
                     trace: NoOpTrace.Singleton,
                     cancellationToken: default);
 
