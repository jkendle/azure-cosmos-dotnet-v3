﻿//------------------------------------------------------------
// Copyright (c) Microsoft Corporation.  All rights reserved.
//------------------------------------------------------------

namespace Microsoft.Azure.Cosmos.Tests
{
    using Microsoft.Azure.Cosmos.Linq;
    using Microsoft.Azure.Cosmos.Scripts;
    using Microsoft.Azure.Documents;
    using Microsoft.VisualStudio.TestTools.UnitTesting;
    using Newtonsoft.Json;
    using Newtonsoft.Json.Linq;
    using System;
    using System.Collections.ObjectModel;
    using System.IO;
    using System.Linq;
    using System.Reflection;
    using System.Text;
    using System.Threading.Tasks;

    [TestClass]
    public class SettingsContractTests
    {
        [TestMethod]
        public void DatabaseSettingsDefaults()
        {
            DatabaseProperties dbSettings = new DatabaseProperties();

            Assert.IsNull(dbSettings.LastModified);
            Assert.IsNull(dbSettings.ResourceId);
            Assert.IsNull(dbSettings.Id);
            Assert.IsNull(dbSettings.ETag);

            SettingsContractTests.TypeAccessorGuard(typeof(DatabaseProperties), "Id");
        }

        [TestMethod]
        public void StoredProecdureSettingsDefaults()
        {
            StoredProcedureProperties dbSettings = new StoredProcedureProperties();

            Assert.IsNull(dbSettings.LastModified);
            Assert.IsNull(dbSettings.ResourceId);
            Assert.IsNull(dbSettings.Id);
            Assert.IsNull(dbSettings.ETag);

            SettingsContractTests.TypeAccessorGuard(typeof(StoredProcedureProperties), "Id", "Body");
        }

        [TestMethod]
        public void ConflictsSettingsDefaults()
        {
            ConflictProperties conflictSettings = new ConflictProperties();

            Assert.IsNull(conflictSettings.ResourceType);
            Assert.AreEqual(Cosmos.OperationKind.Invalid, conflictSettings.OperationKind);
            Assert.IsNull(conflictSettings.Id);

            SettingsContractTests.TypeAccessorGuard(typeof(ConflictProperties), "Id", "OperationKind", "ResourceType", "SourceResourceId");
        }

        [TestMethod]
        public void OperationKindMatchesDirect()
        {
            AssertEnums<Cosmos.OperationKind, Documents.OperationKind>();
        }

        [TestMethod]
        public void TriggerOperationMatchesDirect()
        {
            AssertEnums<Cosmos.Scripts.TriggerOperation, Documents.TriggerOperation>();
        }

        [TestMethod]
        public void DatabaseStreamDeserialzieTest()
        {
            string dbId = "946ad017-14d9-4cee-8619-0cbc62414157";
            string rid = "vu9cAA==";
            string self = "dbs\\/vu9cAA==\\/";
            string etag = "00000000-0000-0000-f8ea-31d6e5f701d4";
            double ts = 1555923784;

            DateTime UnixStartTime = new DateTime(1970, 1, 1, 0, 0, 0, 0, DateTimeKind.Utc);
            DateTime expected = UnixStartTime.AddSeconds(ts);

            string testPyaload = "{\"id\":\"" + dbId
                    + "\",\"_rid\":\"" + rid
                    + "\",\"_self\":\"" + self
                    + "\",\"_etag\":\"" + etag
                    + "\",\"_colls\":\"colls\\/\",\"_users\":\"users\\/\",\"_ts\":" + ts + "}";

            DatabaseProperties deserializedPayload =
                JsonConvert.DeserializeObject<DatabaseProperties>(testPyaload);

            Assert.IsTrue(deserializedPayload.LastModified.HasValue);
            Assert.AreEqual(expected, deserializedPayload.LastModified.Value);
            Assert.AreEqual(dbId, deserializedPayload.Id);
            Assert.AreEqual(rid, deserializedPayload.ResourceId);
            Assert.AreEqual(etag, deserializedPayload.ETag);
        }

        [TestMethod]
        public void ContainerStreamDeserialzieTest()
        {
            string colId = "946ad017-14d9-4cee-8619-0cbc62414157";
            string rid = "vu9cAA==";
            string self = "dbs\\/vu9cAA==\\/cols\\/abc==\\/";
            string etag = "00000000-0000-0000-f8ea-31d6e5f701d4";
            double ts = 1555923784;

            DateTime UnixStartTime = new DateTime(1970, 1, 1, 0, 0, 0, 0, DateTimeKind.Utc);
            DateTime expected = UnixStartTime.AddSeconds(ts);

            string testPyaload = "{\"id\":\"" + colId
                    + "\",\"_rid\":\"" + rid
                    + "\",\"_self\":\"" + self
                    + "\",\"_etag\":\"" + etag
                    + "\",\"_colls\":\"colls\\/\",\"_users\":\"users\\/\",\"_ts\":" + ts + "}";

            ContainerProperties deserializedPayload =
                JsonConvert.DeserializeObject<ContainerProperties>(testPyaload);

            Assert.IsTrue(deserializedPayload.LastModified.HasValue);
            Assert.AreEqual(expected, deserializedPayload.LastModified.Value);
            Assert.AreEqual(colId, deserializedPayload.Id);
            Assert.AreEqual(rid, deserializedPayload.ResourceId);
            Assert.AreEqual(etag, deserializedPayload.ETag);
        }

        [TestMethod]
        public void StoredProcedureDeserialzieTest()
        {
            string colId = "946ad017-14d9-4cee-8619-0cbc62414157";
            string rid = "vu9cAA==";
            string self = "dbs\\/vu9cAA==\\/cols\\/abc==\\/sprocs\\/def==\\/";
            string etag = "00000000-0000-0000-f8ea-31d6e5f701d4";
            double ts = 1555923784;

            DateTime UnixStartTime = new DateTime(1970, 1, 1, 0, 0, 0, 0, DateTimeKind.Utc);
            DateTime expected = UnixStartTime.AddSeconds(ts);

            string testPyaload = "{\"id\":\"" + colId
                    + "\",\"_rid\":\"" + rid
                    + "\",\"_self\":\"" + self
                    + "\",\"_etag\":\"" + etag
                    + "\",\"_colls\":\"colls\\/\",\"_users\":\"users\\/\",\"_ts\":" + ts + "}";

            StoredProcedureProperties deserializedPayload =
                JsonConvert.DeserializeObject<StoredProcedureProperties>(testPyaload);

            Assert.IsTrue(deserializedPayload.LastModified.HasValue);
            Assert.AreEqual(expected, deserializedPayload.LastModified.Value);
            Assert.AreEqual(colId, deserializedPayload.Id);
            Assert.AreEqual(rid, deserializedPayload.ResourceId);
            Assert.AreEqual(etag, deserializedPayload.ETag);
        }

        [TestMethod]
        public void DatabaseSettingsSerializeTest()
        {
            string id = Guid.NewGuid().ToString();

            DatabaseProperties databaseSettings = new DatabaseProperties()
            {
                Id = id
            };

            Database db = new Database()
            {
                Id = id
            };

            string cosmosSerialized = SettingsContractTests.CosmosSerialize(databaseSettings);
            string directSerialized = SettingsContractTests.DirectSerialize(db);

            // Swap de-serialize and validate 
            DatabaseProperties dbDeserSettings = SettingsContractTests.CosmosDeserialize<DatabaseProperties>(directSerialized);
            Database dbDeser = SettingsContractTests.DirectDeSerialize<Database>(cosmosSerialized);

            Assert.AreEqual(dbDeserSettings.Id, dbDeser.Id);
            Assert.AreEqual(dbDeserSettings.Id, db.Id);
        }

        [TestMethod]
        public void DatabaseSettingsDeSerializeTest()
        {
            string dbResponsePayload = @"{
                _colls : 'dbs/6GoAAA==/colls/',
                _users: 'dbs/6GoAAA==/users/',
                 id: 'QuickStarts',
                _rid: '6GoAAA==',
                _self: 'dbs/6GoAAA==/',
                _ts: 1530581163,
                _etag: '00002000-0000-0000-0000-5b3ad0ab0000'
                }";

            DatabaseProperties databaseSettings = SettingsContractTests.CosmosDeserialize<DatabaseProperties>(dbResponsePayload);
            Database db = SettingsContractTests.DirectDeSerialize<Database>(dbResponsePayload);

            // Not all are exposed in CosmosDatabaseSettings
            // so lets only validate relevant parts
            Assert.AreEqual(db.Id, databaseSettings.Id);
            Assert.AreEqual(db.ETag, databaseSettings.ETag);
            Assert.AreEqual(db.ResourceId, databaseSettings.ResourceId);

            Assert.AreEqual("QuickStarts", databaseSettings.Id);
            Assert.AreEqual("00002000-0000-0000-0000-5b3ad0ab0000", databaseSettings.ETag);
            Assert.AreEqual("6GoAAA==", databaseSettings.ResourceId);
        }

        [TestMethod]
        public void ContainerSettingsSimpleTest()
        {
            string id = Guid.NewGuid().ToString();
            string pkPath = "/partitionKey";

            // Two equivalent definitions 
            ContainerProperties cosmosContainerSettings = new ContainerProperties(id, pkPath);
            DocumentCollection collection = new DocumentCollection()
            {
                Id = id,
                PartitionKey = new PartitionKeyDefinition()
                {
                    Paths = new Collection<string>() { pkPath },
                }
            };

            string cosmosSerialized = SettingsContractTests.CosmosSerialize(cosmosContainerSettings);
            string directSerialized = SettingsContractTests.DirectSerialize(collection);

            // Swap de-serialize and validate 
            ContainerProperties containerDeserSettings = SettingsContractTests.CosmosDeserialize<ContainerProperties>(directSerialized);
            DocumentCollection collectionDeser = SettingsContractTests.DirectDeSerialize<DocumentCollection>(cosmosSerialized);

            Assert.AreEqual(collection.Id, containerDeserSettings.Id);
            Assert.AreEqual(collection.PartitionKey.Paths[0], containerDeserSettings.PartitionKeyPath);

            Assert.AreEqual(cosmosContainerSettings.Id, collectionDeser.Id);
            Assert.AreEqual(cosmosContainerSettings.PartitionKeyPath, collectionDeser.PartitionKey.Paths[0]);
        }

        [TestMethod]
        public void PartitionKeyDefinitionVersionValuesTest()
        {
            AssertEnums<Cosmos.PartitionKeyDefinitionVersion, Documents.PartitionKeyDefinitionVersion>();
        }

        [TestMethod]
        public void ContainerSettingsWithConflictResolution()
        {
            string id = Guid.NewGuid().ToString();
            string pkPath = "/partitionKey";

            // Two equivalent definitions 
            ContainerProperties cosmosContainerSettings = new ContainerProperties(id, pkPath)
            {
                ConflictResolutionPolicy = new Cosmos.ConflictResolutionPolicy()
                {
                    Mode = Cosmos.ConflictResolutionMode.Custom,
                    ResolutionPath = "/path",
                    ResolutionProcedure = "sp"
                }
            };

            DocumentCollection collection = new DocumentCollection()
            {
                Id = id,
                ConflictResolutionPolicy = new ConflictResolutionPolicy()
                {
                    Mode = ConflictResolutionMode.Custom,
                    ConflictResolutionPath = "/path",
                    ConflictResolutionProcedure = "sp"
                }
            };

            string cosmosSerialized = SettingsContractTests.CosmosSerialize(cosmosContainerSettings);
            string directSerialized = SettingsContractTests.DirectSerialize(collection);

            // Swap de-serialize and validate 
            ContainerProperties containerDeserSettings = SettingsContractTests.CosmosDeserialize<ContainerProperties>(directSerialized);
            DocumentCollection collectionDeser = SettingsContractTests.DirectDeSerialize<DocumentCollection>(cosmosSerialized);

            Assert.AreEqual(cosmosContainerSettings.Id, collectionDeser.Id);
            Assert.AreEqual((int)cosmosContainerSettings.ConflictResolutionPolicy.Mode, (int)collectionDeser.ConflictResolutionPolicy.Mode);
            Assert.AreEqual(cosmosContainerSettings.ConflictResolutionPolicy.ResolutionPath, collectionDeser.ConflictResolutionPolicy.ConflictResolutionPath);
            Assert.AreEqual(cosmosContainerSettings.ConflictResolutionPolicy.ResolutionProcedure, collectionDeser.ConflictResolutionPolicy.ConflictResolutionProcedure);
        }

        [TestMethod]
        public void ContainerSettingsWithIndexingPolicyTest()
        {
            string id = Guid.NewGuid().ToString();
            string pkPath = "/partitionKey";

            // Two equivalent definitions 
            ContainerProperties cosmosContainerSettings = new ContainerProperties(id, pkPath);
            cosmosContainerSettings.IndexingPolicy.Automatic = true;
            cosmosContainerSettings.IndexingPolicy.IncludedPaths.Add(new Cosmos.IncludedPath() { Path = "/id1/*" });

            Cosmos.UniqueKey cuk1 = new Cosmos.UniqueKey();
            cuk1.Paths.Add("/u1");
            cosmosContainerSettings.UniqueKeyPolicy.UniqueKeys.Add(cuk1);

            DocumentCollection collection = new DocumentCollection()
            {
                Id = id,
                PartitionKey = new PartitionKeyDefinition()
                {
                    Paths = new Collection<string>() { pkPath },
                }
            };
            collection.IndexingPolicy.Automatic = true;
            collection.IndexingPolicy.IncludedPaths.Add(new Documents.IncludedPath() { Path = "/id1/*" });

            Documents.UniqueKey duk1 = new Documents.UniqueKey();
            duk1.Paths.Add("/u1");
            collection.UniqueKeyPolicy.UniqueKeys.Add(duk1);

            string cosmosSerialized = SettingsContractTests.CosmosSerialize(cosmosContainerSettings);
            string directSerialized = SettingsContractTests.DirectSerialize(collection);

            // Swap de-serialize and validate 
            ContainerProperties containerDeserSettings = SettingsContractTests.CosmosDeserialize<ContainerProperties>(directSerialized);
            DocumentCollection collectionDeser = SettingsContractTests.DirectDeSerialize<DocumentCollection>(cosmosSerialized);

            Assert.AreEqual(collection.Id, containerDeserSettings.Id);
            Assert.AreEqual(collection.PartitionKey.Paths[0], containerDeserSettings.PartitionKeyPath);
            Assert.AreEqual(collection.IndexingPolicy.Automatic, containerDeserSettings.IndexingPolicy.Automatic);
            Assert.AreEqual(collection.IndexingPolicy.IncludedPaths.Count, containerDeserSettings.IndexingPolicy.IncludedPaths.Count);
            Assert.AreEqual(collection.IndexingPolicy.IncludedPaths[0].Path, containerDeserSettings.IndexingPolicy.IncludedPaths[0].Path);
            Assert.AreEqual(collection.IndexingPolicy.IncludedPaths[0].Indexes.Count, containerDeserSettings.IndexingPolicy.IncludedPaths[0].Indexes.Count);
            Assert.AreEqual(collection.UniqueKeyPolicy.UniqueKeys.Count, containerDeserSettings.UniqueKeyPolicy.UniqueKeys.Count);
            Assert.AreEqual(collection.UniqueKeyPolicy.UniqueKeys[0].Paths.Count, containerDeserSettings.UniqueKeyPolicy.UniqueKeys[0].Paths.Count);
            Assert.AreEqual(collection.UniqueKeyPolicy.UniqueKeys[0].Paths[0], containerDeserSettings.UniqueKeyPolicy.UniqueKeys[0].Paths[0]);

            Assert.AreEqual(cosmosContainerSettings.Id, collectionDeser.Id);
            Assert.AreEqual(cosmosContainerSettings.PartitionKeyPath, collectionDeser.PartitionKey.Paths[0]);
            Assert.AreEqual(cosmosContainerSettings.IndexingPolicy.Automatic, collectionDeser.IndexingPolicy.Automatic);
            Assert.AreEqual(cosmosContainerSettings.IndexingPolicy.IncludedPaths.Count, collectionDeser.IndexingPolicy.IncludedPaths.Count);
            Assert.AreEqual(cosmosContainerSettings.IndexingPolicy.IncludedPaths[0].Path, collectionDeser.IndexingPolicy.IncludedPaths[0].Path);
            Assert.AreEqual(cosmosContainerSettings.IndexingPolicy.IncludedPaths[0].Indexes.Count, collectionDeser.IndexingPolicy.IncludedPaths[0].Indexes.Count);
            Assert.AreEqual(cosmosContainerSettings.UniqueKeyPolicy.UniqueKeys.Count, collectionDeser.UniqueKeyPolicy.UniqueKeys.Count);
            Assert.AreEqual(cosmosContainerSettings.UniqueKeyPolicy.UniqueKeys[0].Paths.Count, collectionDeser.UniqueKeyPolicy.UniqueKeys[0].Paths.Count);
            Assert.AreEqual(cosmosContainerSettings.UniqueKeyPolicy.UniqueKeys[0].Paths[0], collectionDeser.UniqueKeyPolicy.UniqueKeys[0].Paths[0]);
        }

        [TestMethod]
        public void ContainerSettingsDefaults()
        {
            string id = Guid.NewGuid().ToString();
            string pkPath = "/partitionKey";

#if PREVIEW
            SettingsContractTests.TypeAccessorGuard(typeof(ContainerProperties),
                "Id",
                "UniqueKeyPolicy",
                "DefaultTimeToLive",
                "AnalyticalStoreTimeToLiveInSeconds",
                "IndexingPolicy",
                "GeospatialConfig",
                "TimeToLivePropertyPath",
                "PartitionKeyPath",
                "PartitionKeyDefinitionVersion",
                "ConflictResolutionPolicy",
<<<<<<< HEAD
                "ClientEncryptionPolicy");
=======
                "ChangeFeedPolicy",
                "ClientEncryptionPolicy",
                "PartitionKeyPaths");
>>>>>>> 3dca3d9f
#else
            SettingsContractTests.TypeAccessorGuard(typeof(ContainerProperties),
                "Id",
                "UniqueKeyPolicy",
                "DefaultTimeToLive",
<<<<<<< HEAD
                "ChangeFeedPolicy",
=======
>>>>>>> 3dca3d9f
                "AnalyticalStoreTimeToLiveInSeconds",
                "IndexingPolicy",
                "GeospatialConfig",
                "TimeToLivePropertyPath",
                "PartitionKeyPath",
                "PartitionKeyDefinitionVersion",
<<<<<<< HEAD
                "ConflictResolutionPolicy");
=======
                "ConflictResolutionPolicy",
                "PartitionKeyPaths");
>>>>>>> 3dca3d9f
#endif

            // Two equivalent definitions 
            ContainerProperties cosmosContainerSettings = new ContainerProperties(id, pkPath);

            Assert.AreEqual(id, cosmosContainerSettings.Id);
            Assert.AreEqual(pkPath, cosmosContainerSettings.PartitionKeyPath);

            Assert.IsNull(cosmosContainerSettings.ResourceId);
            Assert.IsNull(cosmosContainerSettings.LastModified);
            Assert.IsNull(cosmosContainerSettings.ETag);
            Assert.IsNull(cosmosContainerSettings.DefaultTimeToLive);

            Assert.IsNotNull(cosmosContainerSettings.IndexingPolicy);
            Assert.IsNotNull(cosmosContainerSettings.ChangeFeedPolicy);
            Assert.IsNotNull(cosmosContainerSettings.ConflictResolutionPolicy);
            Assert.IsTrue(object.ReferenceEquals(cosmosContainerSettings.IndexingPolicy, cosmosContainerSettings.IndexingPolicy));
            Assert.IsNotNull(cosmosContainerSettings.IndexingPolicy.IncludedPaths);
            Assert.IsTrue(object.ReferenceEquals(cosmosContainerSettings.IndexingPolicy.IncludedPaths, cosmosContainerSettings.IndexingPolicy.IncludedPaths));

            Cosmos.IncludedPath ip = new Cosmos.IncludedPath();
            Assert.IsNotNull(ip.Indexes);

            Assert.IsNotNull(cosmosContainerSettings.UniqueKeyPolicy);
            Assert.IsTrue(object.ReferenceEquals(cosmosContainerSettings.UniqueKeyPolicy, cosmosContainerSettings.UniqueKeyPolicy));
            Assert.IsNotNull(cosmosContainerSettings.UniqueKeyPolicy.UniqueKeys);
            Assert.IsTrue(object.ReferenceEquals(cosmosContainerSettings.UniqueKeyPolicy.UniqueKeys, cosmosContainerSettings.UniqueKeyPolicy.UniqueKeys));

            Cosmos.UniqueKey uk = new Cosmos.UniqueKey();
            Assert.IsNotNull(uk.Paths);
        }

        [TestMethod]
        public async Task ContainerSettingsIndexTest()
        {
            string containerJsonString = "{\"indexingPolicy\":{\"automatic\":true,\"indexingMode\":\"Consistent\",\"includedPaths\":[{\"path\":\"/*\",\"indexes\":[{\"dataType\":\"Number\",\"precision\":-1,\"kind\":\"Range\"},{\"dataType\":\"String\",\"precision\":-1,\"kind\":\"Range\"}]}],\"excludedPaths\":[{\"path\":\"/\\\"_etag\\\"/?\"}],\"compositeIndexes\":[],\"spatialIndexes\":[]},\"id\":\"MigrationTest\",\"partitionKey\":{\"paths\":[\"/id\"],\"kind\":\"Hash\"}}";

            CosmosJsonDotNetSerializer serializerCore = new CosmosJsonDotNetSerializer();
            ContainerProperties containerProperties = null;
            using (MemoryStream memory = new MemoryStream(Encoding.UTF8.GetBytes(containerJsonString)))
            {
                containerProperties = serializerCore.FromStream<ContainerProperties>(memory);
            }

            Assert.IsNotNull(containerProperties);
            Assert.AreEqual("MigrationTest", containerProperties.Id);

            string containerJsonAfterConversion = null;
            using (Stream stream = serializerCore.ToStream<ContainerProperties>(containerProperties))
            {
                using (StreamReader sr = new StreamReader(stream))
                {
                    containerJsonAfterConversion = await sr.ReadToEndAsync();
                }
            }

            Assert.AreEqual(containerJsonString, containerJsonAfterConversion);
        }

        [TestMethod]
        public void ContainerSettingsNullPartitionKeyTest()
        {
            ContainerProperties cosmosContainerSettings = new ContainerProperties("id", "/partitionKey")
            {
                PartitionKey = null
            };

            string cosmosSerialized = SettingsContractTests.CosmosSerialize(cosmosContainerSettings);
            Assert.IsFalse(cosmosSerialized.Contains("partitionKey"));
        }

        [TestMethod]
        public async Task ContainerV2CompatTest()
        {
            string containerId = "SerializeContainerTest";
            DocumentCollection documentCollection = new DocumentCollection()
            {
                Id = containerId,
                PartitionKey = new PartitionKeyDefinition()
                {
                    Paths = new Collection<string>()
                    {
                        "/pkPath"
                    }
                },
                IndexingPolicy = new IndexingPolicy()
                {
                    IncludedPaths = new Collection<IncludedPath>()
                    {
                        new IncludedPath()
                        {
                            Path = "/*"
                        }
                    },
                    CompositeIndexes = new Collection<Collection<CompositePath>>()
                    {
                        new Collection<CompositePath>()
                        {
                            new CompositePath()
                            {
                                Path = "/address/test/*",
                                Order = CompositePathSortOrder.Ascending
                            },
                            new CompositePath()
                            {
                                Path = "/address/test2/*",
                                Order = CompositePathSortOrder.Ascending
                            }
                        }
                    },
                    SpatialIndexes = new Collection<SpatialSpec>()
                    {
                        new SpatialSpec()
                        {
                            Path = "/name/first/*",
                            SpatialTypes = new Collection<SpatialType>()
                            {
                                SpatialType.LineString
                            }
                        }
                    }
                },
            };

            
            string documentJsonString = null;
            using (MemoryStream memoryStream = new MemoryStream())
            {
                documentCollection.SaveTo(memoryStream);
                memoryStream.Position = 0;
                using (StreamReader sr = new StreamReader(memoryStream))
                {
                    documentJsonString = await sr.ReadToEndAsync();
                }
            }

            Assert.IsNotNull(documentJsonString);

            string cosmosJsonString = null;
            using (MemoryStream memoryStream = new MemoryStream())
            {
                documentCollection.SaveTo(memoryStream);
                memoryStream.Position = 0;

                CosmosJsonDotNetSerializer serializerCore = new CosmosJsonDotNetSerializer();
                ContainerProperties containerProperties = serializerCore.FromStream<ContainerProperties>(memoryStream);

                Assert.IsNotNull(containerProperties);
                Assert.AreEqual(containerId, containerProperties.Id);

                using (Stream stream = serializerCore.ToStream<ContainerProperties>(containerProperties))
                {
                    using (StreamReader sr = new StreamReader(stream))
                    {
                        cosmosJsonString = await sr.ReadToEndAsync();
                    }
                }
            }

            JObject jObjectDocumentCollection = JObject.Parse(documentJsonString);
            JObject jObjectContainer = JObject.Parse(cosmosJsonString);
            Assert.IsTrue(JToken.DeepEquals(jObjectDocumentCollection, jObjectContainer), $"v2:{documentJsonString}; v3:{cosmosJsonString}");
        }

        [TestMethod]
        public void CosmosAccountSettingsSerializationTest()
        {
            AccountProperties cosmosAccountSettings = new AccountProperties();
            cosmosAccountSettings.Id = "someId";
            cosmosAccountSettings.EnableMultipleWriteLocations = true;
            cosmosAccountSettings.ResourceId = "/uri";
            cosmosAccountSettings.ETag = "etag";
            cosmosAccountSettings.WriteLocationsInternal = new Collection<AccountRegion>() { new AccountRegion() { Name = "region1", Endpoint = "endpoint1" } };
            cosmosAccountSettings.ReadLocationsInternal = new Collection<AccountRegion>() { new AccountRegion() { Name = "region2", Endpoint = "endpoint2" } };
            cosmosAccountSettings.AddressesLink = "link";
            cosmosAccountSettings.Consistency = new AccountConsistency() { DefaultConsistencyLevel = Cosmos.ConsistencyLevel.BoundedStaleness };
            cosmosAccountSettings.ReplicationPolicy = new ReplicationPolicy() { AsyncReplication = true };
            cosmosAccountSettings.ReadPolicy = new ReadPolicy() { PrimaryReadCoefficient = 10 };

            string cosmosSerialized = SettingsContractTests.CosmosSerialize(cosmosAccountSettings);

            AccountProperties accountDeserSettings = SettingsContractTests.CosmosDeserialize<AccountProperties>(cosmosSerialized);

            Assert.AreEqual(cosmosAccountSettings.Id, accountDeserSettings.Id);
            Assert.AreEqual(cosmosAccountSettings.EnableMultipleWriteLocations, accountDeserSettings.EnableMultipleWriteLocations);
            Assert.AreEqual(cosmosAccountSettings.ResourceId, accountDeserSettings.ResourceId);
            Assert.AreEqual(cosmosAccountSettings.ETag, accountDeserSettings.ETag);
            Assert.AreEqual(cosmosAccountSettings.WriteLocationsInternal[0].Name, accountDeserSettings.WriteLocationsInternal[0].Name);
            Assert.AreEqual(cosmosAccountSettings.WriteLocationsInternal[0].Endpoint, accountDeserSettings.WriteLocationsInternal[0].Endpoint);
            Assert.AreEqual(cosmosAccountSettings.ReadLocationsInternal[0].Name, accountDeserSettings.ReadLocationsInternal[0].Name);
            Assert.AreEqual(cosmosAccountSettings.ReadLocationsInternal[0].Endpoint, accountDeserSettings.ReadLocationsInternal[0].Endpoint);
            Assert.AreEqual(cosmosAccountSettings.AddressesLink, accountDeserSettings.AddressesLink);
            Assert.AreEqual(cosmosAccountSettings.Consistency.DefaultConsistencyLevel, accountDeserSettings.Consistency.DefaultConsistencyLevel);
            Assert.AreEqual(cosmosAccountSettings.ReplicationPolicy.AsyncReplication, accountDeserSettings.ReplicationPolicy.AsyncReplication);
            Assert.AreEqual(cosmosAccountSettings.ReadPolicy.PrimaryReadCoefficient, accountDeserSettings.ReadPolicy.PrimaryReadCoefficient);
        }

        [TestMethod]
        public void ConflictSettingsSerializeTest()
        {
            string id = Guid.NewGuid().ToString();

            ConflictProperties conflictSettings = new ConflictProperties()
            {
                Id = id,
                OperationKind = Cosmos.OperationKind.Create,
                ResourceType = typeof(StoredProcedureProperties)
            };

            Conflict conflict = new Conflict()
            {
                Id = id,
                OperationKind = OperationKind.Create,
                ResourceType = typeof(StoredProcedure)
            };

            string cosmosSerialized = SettingsContractTests.CosmosSerialize(conflictSettings);
            string directSerialized = SettingsContractTests.DirectSerialize(conflict);

            // Swap de-serialize and validate 
            ConflictProperties conflictDeserSettings = SettingsContractTests.CosmosDeserialize<ConflictProperties>(directSerialized);
            Conflict conflictDeser = SettingsContractTests.DirectDeSerialize<Conflict>(cosmosSerialized);

            Assert.AreEqual(conflictDeserSettings.Id, conflictDeser.Id);
            Assert.AreEqual((int)conflictDeserSettings.OperationKind, (int)conflictDeser.OperationKind);
            Assert.AreEqual(typeof(StoredProcedure), conflictDeser.ResourceType);
            Assert.AreEqual(typeof(StoredProcedureProperties), conflictDeserSettings.ResourceType);
            Assert.AreEqual(conflictDeserSettings.Id, conflict.Id);
        }

        [TestMethod]
        public void ConflictSettingsDeSerializeTest()
        {
            string conflictResponsePayload = @"{
                 id: 'Conflict1',
                 operationType: 'Replace',
                 resourceType: 'trigger'
                }";

            ConflictProperties conflictSettings = SettingsContractTests.CosmosDeserialize<ConflictProperties>(conflictResponsePayload);
            Conflict conflict = SettingsContractTests.DirectDeSerialize<Conflict>(conflictResponsePayload);

            Assert.AreEqual(conflict.Id, conflictSettings.Id);
            Assert.AreEqual((int)conflictSettings.OperationKind, (int)conflict.OperationKind);
            Assert.AreEqual(typeof(Trigger), conflict.ResourceType);
            Assert.AreEqual(typeof(TriggerProperties), conflictSettings.ResourceType);

            Assert.AreEqual("Conflict1", conflictSettings.Id);
        }

        [TestMethod]
        public void ChangeFeedPolicySerialization()
        {
            ContainerProperties containerSettings = new ContainerProperties("TestContainer", "/partitionKey");
            string serialization = JsonConvert.SerializeObject(containerSettings);
            Assert.IsFalse(serialization.Contains(Constants.Properties.ChangeFeedPolicy), "Change Feed Policy should not be included by default");

            TimeSpan desiredTimeSpan = TimeSpan.FromHours(1);
            containerSettings.ChangeFeedPolicy = new Cosmos.ChangeFeedPolicy() { FullFidelityRetention = desiredTimeSpan };
            string serializationWithValues = JsonConvert.SerializeObject(containerSettings);
            Assert.IsTrue(serializationWithValues.Contains(Constants.Properties.ChangeFeedPolicy), "Change Feed Policy should be included");
            Assert.IsTrue(serializationWithValues.Contains(Constants.Properties.LogRetentionDuration), "Change Feed Policy retention should be included");

            JObject parsed = JObject.Parse(serializationWithValues);
            JToken retentionValue = parsed[Constants.Properties.ChangeFeedPolicy][Constants.Properties.LogRetentionDuration];
            Assert.AreEqual(JTokenType.Integer, retentionValue.Type, "Change Feed Policy serialized retention should be an integer");
            Assert.AreEqual((int)desiredTimeSpan.TotalMinutes, retentionValue.Value<int>(), "Change Feed Policy serialized retention value incorrect");
        }

        [TestMethod]
        public void ChangeFeedPolicySerialization_Disabled()
        {
            ContainerProperties containerSettings = new ContainerProperties("TestContainer", "/partitionKey");
            string serialization = JsonConvert.SerializeObject(containerSettings);
            Assert.IsFalse(serialization.Contains(Constants.Properties.ChangeFeedPolicy), "Change Feed Policy should not be included by default");

            TimeSpan desiredTimeSpan = TimeSpan.FromHours(1);
            containerSettings.ChangeFeedPolicy = new Cosmos.ChangeFeedPolicy() { FullFidelityRetention = Cosmos.ChangeFeedPolicy.FullFidelityNoRetention };
            string serializationWithValues = JsonConvert.SerializeObject(containerSettings);
            Assert.IsTrue(serializationWithValues.Contains(Constants.Properties.ChangeFeedPolicy), "Change Feed Policy should be included");
            Assert.IsTrue(serializationWithValues.Contains(Constants.Properties.LogRetentionDuration), "Change Feed Policy retention should be included");

            JObject parsed = JObject.Parse(serializationWithValues);
            JToken retentionValue = parsed[Constants.Properties.ChangeFeedPolicy][Constants.Properties.LogRetentionDuration];
            Assert.AreEqual(JTokenType.Integer, retentionValue.Type, "Change Feed Policy serialized retention should be an integer");
            Assert.AreEqual(0, retentionValue.Value<int>(), "Change Feed Policy serialized retention value incorrect");
        }

        [TestMethod]
        public void ChangeFeedPolicySerialization_InvalidValues()
        {
            ContainerProperties containerSettings = new ContainerProperties("TestContainer", "/partitionKey");
            string serialization = JsonConvert.SerializeObject(containerSettings);
            Assert.IsFalse(serialization.Contains(Constants.Properties.ChangeFeedPolicy), "Change Feed Policy should not be included by default");

            Assert.ThrowsException<ArgumentOutOfRangeException>(() => new Cosmos.ChangeFeedPolicy() { FullFidelityRetention = TimeSpan.FromSeconds(10) });
            Assert.ThrowsException<ArgumentOutOfRangeException>(() => new Cosmos.ChangeFeedPolicy() { FullFidelityRetention = TimeSpan.FromMilliseconds(10) });
            Assert.ThrowsException<ArgumentOutOfRangeException>(() => new Cosmos.ChangeFeedPolicy() { FullFidelityRetention = TimeSpan.FromSeconds(-10) });
        }

        private static T CosmosDeserialize<T>(string payload)
        {
            using (MemoryStream ms = new MemoryStream())
            {
                StreamWriter sw = new StreamWriter(ms, new UTF8Encoding(false, true), 1024, leaveOpen: true);
                sw.Write(payload);
                sw.Flush();

                ms.Position = 0;
                return CosmosResource.FromStream<T>(ms);
            }
        }

        private static T DirectDeSerialize<T>(string payload) where T : JsonSerializable, new()
        {
            using (MemoryStream ms = new MemoryStream())
            {
                StreamWriter sw = new StreamWriter(ms, new UTF8Encoding(false, true), 1024, leaveOpen: true);
                sw.Write(payload);
                sw.Flush();

                ms.Position = 0;
                return JsonSerializable.LoadFrom<T>(ms);
            }
        }

        private static string CosmosSerialize(object input)
        {
            using (Stream stream = CosmosResource.ToStream(input))
            {
                using (StreamReader sr = new StreamReader(stream))
                {
                    return sr.ReadToEnd();
                }
            }
        }

        private static string DirectSerialize<T>(T input) where T : JsonSerializable
        {
            using (MemoryStream ms = new MemoryStream())
            {
                input.SaveTo(ms);
                ms.Position = 0;

                using (StreamReader sr = new StreamReader(ms))
                {
                    return sr.ReadToEnd();
                }
            }
        }

        private static void TypeAccessorGuard(Type input, params string[] publicSettable)
        {
            // All properties are public readable only by-default
            PropertyInfo[] allProperties = input.GetProperties(BindingFlags.Instance | BindingFlags.Public);
            foreach (PropertyInfo pInfo in allProperties)
            {
                MethodInfo[] accessors = pInfo.GetAccessors();
                foreach (MethodInfo m in accessors)
                {
                    if (m.ReturnType == typeof(void))
                    {
                        // Set accessor 
                        bool publicSetAllowed = publicSettable.Where(e => m.Name.EndsWith("_" + e)).Any();
                        Assert.AreEqual(publicSetAllowed, m.IsPublic, m.ToString());
                        Assert.IsFalse(m.IsVirtual, m.ToString());
                    }
                    else
                    {
                        // get accessor 
                        Assert.IsTrue(m.IsPublic, m.ToString());
                        Assert.IsFalse(m.IsVirtual, m.ToString());
                    }
                }
            }
        }

        private void AssertEnums<TFirstEnum, TSecondEnum>() where TFirstEnum : struct, IConvertible where TSecondEnum : struct, IConvertible
        {
            string[] allCosmosEntries = Enum.GetNames(typeof(TFirstEnum));
            string[] allDocumentsEntries = Enum.GetNames(typeof(TSecondEnum));

            CollectionAssert.AreEqual(allCosmosEntries, allDocumentsEntries);

            foreach (string entry in allCosmosEntries)
            {

                Enum.TryParse<TFirstEnum>(entry, out TFirstEnum cosmosVersion);
                Enum.TryParse<TSecondEnum>(entry, out TSecondEnum documentssVersion);

                Assert.AreEqual(Convert.ToInt32(documentssVersion), Convert.ToInt32(cosmosVersion));
            }
        }
    }
}<|MERGE_RESOLUTION|>--- conflicted
+++ resolved
@@ -362,34 +362,22 @@
                 "PartitionKeyPath",
                 "PartitionKeyDefinitionVersion",
                 "ConflictResolutionPolicy",
-<<<<<<< HEAD
-                "ClientEncryptionPolicy");
-=======
                 "ChangeFeedPolicy",
                 "ClientEncryptionPolicy",
                 "PartitionKeyPaths");
->>>>>>> 3dca3d9f
 #else
             SettingsContractTests.TypeAccessorGuard(typeof(ContainerProperties),
                 "Id",
                 "UniqueKeyPolicy",
                 "DefaultTimeToLive",
-<<<<<<< HEAD
-                "ChangeFeedPolicy",
-=======
->>>>>>> 3dca3d9f
                 "AnalyticalStoreTimeToLiveInSeconds",
                 "IndexingPolicy",
                 "GeospatialConfig",
                 "TimeToLivePropertyPath",
                 "PartitionKeyPath",
                 "PartitionKeyDefinitionVersion",
-<<<<<<< HEAD
-                "ConflictResolutionPolicy");
-=======
                 "ConflictResolutionPolicy",
                 "PartitionKeyPaths");
->>>>>>> 3dca3d9f
 #endif
 
             // Two equivalent definitions 
