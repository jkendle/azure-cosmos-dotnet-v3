--- conflicted
+++ resolved
@@ -104,11 +104,7 @@
                 { "System.Memory", new Version(4, 5, 3) },
                 { "System.Buffers", new Version(4, 5, 1) },
                 { "System.Runtime.CompilerServices.Unsafe", new Version(4, 5, 2) },
-<<<<<<< HEAD
-                { "System.Threading.Tasks.Extensions", new Version(4, 5, 1) },
-=======
                 { "System.Threading.Tasks.Extensions", new Version(4, 5, 2) },
->>>>>>> 2ca146dd
                 { "System.ValueTuple", new Version(4, 5, 0) },
                 { "Antlr4.Runtime.Standard", new Version(4, 8, 0) },
                 { "Microsoft.Bcl.HashCode", new Version(1, 1, 0) },
