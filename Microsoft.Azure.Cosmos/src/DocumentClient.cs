--- conflicted
+++ resolved
@@ -6357,180 +6357,6 @@
         }
         #endregion
 
-<<<<<<< HEAD
-=======
-        #region IAuthorizationTokenProvider
-
-        private bool TryGetResourceToken(string resourceAddress, PartitionKeyInternal partitionKey, out string resourceToken)
-        {
-            resourceToken = null;
-            List<PartitionKeyAndResourceTokenPair> partitionKeyTokenPairs;
-            bool isPartitionKeyAndTokenPairListAvailable = this.resourceTokens.TryGetValue(resourceAddress, out partitionKeyTokenPairs);
-            if (isPartitionKeyAndTokenPairListAvailable)
-            {
-                PartitionKeyAndResourceTokenPair partitionKeyTokenPair = partitionKeyTokenPairs.FirstOrDefault(pair => pair.PartitionKey.Contains(partitionKey));
-                if (partitionKeyTokenPair != null)
-                {
-                    resourceToken = partitionKeyTokenPair.ResourceToken;
-                    return true;
-                }
-            }
-
-            return false;
-        }
-
-        ValueTask<(string token, IDisposableBytes payload)> IAuthorizationTokenProvider.GetUserAuthorizationAsync(
-            string resourceAddress,
-            string resourceType,
-            string requestVerb,
-            INameValueCollection headers)
-        {
-            if (this.hasAuthKeyResourceToken && this.resourceTokens == null)
-            {
-                // If the input auth token is a resource token, then use it as a bearer-token.
-                string token = HttpUtility.UrlEncode(this.authKeyResourceToken);
-                IDisposableBytes payload = null;
-                return new ValueTask<(string, IDisposableBytes)>((token, payload));
-            }
-
-            if (this.authKeyHashFunction != null)
-            {
-                // this is masterkey authZ
-                headers[HttpConstants.HttpHeaders.XDate] = DateTime.UtcNow.ToString("r", CultureInfo.InvariantCulture);
-
-                (string token, IDisposableBytes diagnosticContext) = AuthorizationHelper.GenerateKeyAuthorizationSignature(
-                        requestVerb, resourceAddress, resourceType, headers, this.authKeyHashFunction);
-
-                return new ValueTask<(string, IDisposableBytes)>((token, diagnosticContext));
-            }
-            else
-            {
-                PartitionKeyInternal partitionKey = PartitionKeyInternal.Empty;
-                string partitionKeyString = headers[HttpConstants.HttpHeaders.PartitionKey];
-                if (partitionKeyString != null)
-                {
-                    partitionKey = PartitionKeyInternal.FromJsonString(partitionKeyString);
-                }
-
-                if (PathsHelper.IsNameBased(resourceAddress))
-                {
-                    string resourceToken = null;
-                    bool isTokenAvailable = false;
-
-                    for (int index = 2; index < ResourceId.MaxPathFragment; index = index + 2)
-                    {
-                        string resourceParent = PathsHelper.GetParentByIndex(resourceAddress, index);
-                        if (resourceParent == null)
-                            break;
-
-                        isTokenAvailable = this.TryGetResourceToken(resourceParent, partitionKey, out resourceToken);
-                        if (isTokenAvailable)
-                            break;
-                    }
-
-                    // Get or Head for collection can be done with any child token
-                    if (!isTokenAvailable && PathsHelper.GetCollectionPath(resourceAddress) == resourceAddress
-                        && (requestVerb == HttpConstants.HttpMethods.Get
-                            || requestVerb == HttpConstants.HttpMethods.Head))
-                    {
-                        string resourceAddressWithSlash = resourceAddress.EndsWith("/", StringComparison.Ordinal)
-                                                              ? resourceAddress
-                                                              : resourceAddress + "/";
-                        foreach (KeyValuePair<string, List<PartitionKeyAndResourceTokenPair>> pair in this.resourceTokens)
-                        {
-                            if (pair.Key.StartsWith(resourceAddressWithSlash, StringComparison.Ordinal))
-                            {
-                                resourceToken = pair.Value[0].ResourceToken;
-                                isTokenAvailable = true;
-                                break;
-                            }
-                        }
-                    }
-
-                    if (!isTokenAvailable)
-                    {
-                        throw new UnauthorizedException(string.Format(
-                           CultureInfo.InvariantCulture, ClientResources.AuthTokenNotFound, resourceAddress));
-                    }
-
-                    return new ValueTask<(string, IDisposableBytes)>((HttpUtility.UrlEncode(resourceToken), null));
-                }
-                else
-                {
-                    string resourceToken = null;
-
-                    // In case there is no directly matching token, look for parent's token.
-                    ResourceId resourceId = ResourceId.Parse(resourceAddress);
-
-                    bool isTokenAvailable = false;
-                    if (resourceId.Attachment != 0 || resourceId.Permission != 0 || resourceId.StoredProcedure != 0
-                        || resourceId.Trigger != 0 || resourceId.UserDefinedFunction != 0)
-                    {
-                        // Use the leaf ID - attachment/permission/sproc/trigger/udf
-                        isTokenAvailable = this.TryGetResourceToken(resourceAddress, partitionKey, out resourceToken);
-                    }
-
-                    if (!isTokenAvailable &&
-                        (resourceId.Attachment != 0 || resourceId.Document != 0))
-                    {
-                        // Use DocumentID for attachment/document
-                        isTokenAvailable = this.TryGetResourceToken(resourceId.DocumentId.ToString(), partitionKey, out resourceToken);
-                    }
-
-                    if (!isTokenAvailable &&
-                        (resourceId.Attachment != 0 || resourceId.Document != 0 || resourceId.StoredProcedure != 0 || resourceId.Trigger != 0
-                        || resourceId.UserDefinedFunction != 0 || resourceId.DocumentCollection != 0))
-                    {
-                        // Use CollectionID for attachment/document/sproc/trigger/udf/collection
-                        isTokenAvailable = this.TryGetResourceToken(resourceId.DocumentCollectionId.ToString(), partitionKey, out resourceToken);
-                    }
-
-                    if (!isTokenAvailable &&
-                        (resourceId.Permission != 0 || resourceId.User != 0))
-                    {
-                        // Use UserID for permission/user
-                        isTokenAvailable = this.TryGetResourceToken(resourceId.UserId.ToString(), partitionKey, out resourceToken);
-                    }
-
-                    if (!isTokenAvailable)
-                    {
-                        // Use DatabaseId if all else fail
-                        isTokenAvailable = this.TryGetResourceToken(resourceId.DatabaseId.ToString(), partitionKey, out resourceToken);
-                    }
-
-                    // Get or Head for collection can be done with any child token
-                    if (!isTokenAvailable && resourceId.DocumentCollection != 0
-                        && (requestVerb == HttpConstants.HttpMethods.Get
-                            || requestVerb == HttpConstants.HttpMethods.Head))
-                    {
-                        foreach (KeyValuePair<string, List<PartitionKeyAndResourceTokenPair>> pair in this.resourceTokens)
-                        {
-                            ResourceId tokenRid;
-                            if (!PathsHelper.IsNameBased(pair.Key) &&
-                                ResourceId.TryParse(pair.Key, out tokenRid) &&
-                                tokenRid.DocumentCollectionId.Equals(resourceId))
-                            {
-                                resourceToken = pair.Value[0].ResourceToken;
-                                isTokenAvailable = true;
-                                break;
-                            }
-                        }
-                    }
-
-                    if (!isTokenAvailable)
-                    {
-                        throw new UnauthorizedException(string.Format(
-                            CultureInfo.InvariantCulture, ClientResources.AuthTokenNotFound, resourceAddress));
-                    }
-
-                    return new ValueTask<(string, IDisposableBytes)>((HttpUtility.UrlEncode(resourceToken), null));
-                }
-            }
-        }
-
-        #endregion
-
->>>>>>> d54bb603
         #region Core Implementation
         internal Task<DocumentServiceResponse> CreateAsync(
             DocumentServiceRequest request,
