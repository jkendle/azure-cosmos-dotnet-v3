--- conflicted
+++ resolved
@@ -11,11 +11,8 @@
     using Microsoft.Azure.Cosmos.CosmosElements.Numbers;
     using Microsoft.Azure.Cosmos.Query.Core.Monads;
     using Microsoft.Azure.Cosmos.Query.Core.Pipeline;
-<<<<<<< HEAD
-=======
     using Microsoft.Azure.Cosmos.Query.Core.Pipeline.Pagination;
     using Microsoft.Azure.Cosmos.Tests.Query.OfflineEngineTests;
->>>>>>> 6e5f0207
     using Microsoft.Azure.Cosmos.Tracing;
 
     internal sealed class MockQueryPipelineStage : QueryPipelineStageBase
