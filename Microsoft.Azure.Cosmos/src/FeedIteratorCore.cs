--- conflicted
+++ resolved
@@ -103,20 +103,8 @@
                diagnosticsContext: diagnostics,
                cancellationToken: cancellationToken);
 
-<<<<<<< HEAD
-            // Retry in case of splits or other scenarios only on partitioned resources
-            if (this.containerCore != null
-                && await this.feedTokenInternal.ShouldRetryAsync(this.containerCore, response, cancellationToken))
-            {
-                return await this.ReadNextInternalAsync(diagnostics, cancellationToken);
-            }
-
             if (response.IsSuccessStatusCode)
             {
-                this.feedTokenInternal.UpdateContinuation(response.Headers.ContinuationToken);
-                this.ContinuationToken = this.feedTokenInternal.GetContinuation();
-                this.hasMoreResultsInternal = !this.feedTokenInternal.IsDone;
-
                 if (this.clientContext.ClientOptions?.Encryptor != null && response.Content != null)
                 {
                     CosmosArray cosmosArray = CosmosElementSerializer.ToCosmosElements(
@@ -134,15 +122,9 @@
                         decryptionInfo);
                 }
             }
-            else
-            {
-                this.hasMoreResultsInternal = false;
-            }
 
-=======
             this.ContinuationToken = response.Headers.ContinuationToken;
             this.hasMoreResultsInternal = this.ContinuationToken != null && response.StatusCode != HttpStatusCode.NotModified;
->>>>>>> d96080f1
             return response;
         }
 
