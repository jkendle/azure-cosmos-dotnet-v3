--- conflicted
+++ resolved
@@ -82,12 +82,8 @@
                                 cosmosQueryContext,
                                 new QueryExecutionContextWithException(
                                     new MalformedContinuationTokenException(
-<<<<<<< HEAD
                                         message: $"Malformed Continuation Token: {continuationToken}",
                                         innerException: tryParse.Exception)),
-=======
-                                        $"Malformed Continuation Token: {continuationToken}")),
->>>>>>> 7101ebb1
                                 queryRequestOptions.CosmosSerializationFormatOptions,
                                 queryRequestOptions,
                                 clientContext);
