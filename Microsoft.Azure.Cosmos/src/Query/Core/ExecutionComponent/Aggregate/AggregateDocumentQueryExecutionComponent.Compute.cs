--- conflicted
+++ resolved
@@ -5,11 +5,8 @@
 {
     using System;
     using System.Collections.Generic;
-<<<<<<< HEAD
+    using System.Runtime.CompilerServices;
     using System.Linq;
-=======
-    using System.Runtime.CompilerServices;
->>>>>>> cc1884d4
     using System.Threading;
     using System.Threading.Tasks;
     using Microsoft.Azure.Cosmos.CosmosElements;
@@ -160,50 +157,7 @@
                 return response;
             }
 
-<<<<<<< HEAD
-            AggregateContinuationToken aggregateContinuationToken = AggregateContinuationToken.Create(
-                this.singleGroupAggregator.GetContinuationToken(),
-                sourceState);
-            state = aggregateContinuationToken.ToString();
-            return true;
-        }
-
-        public override bool TryGetFeedToken(out FeedToken feedToken)
-        {
-            if (this.IsDone)
-            {
-                feedToken = null;
-                return true;
-            }
-
-            if (!this.Source.TryGetFeedToken(out feedToken))
-            {
-                feedToken = null;
-                return false;
-            }
-
-            FeedTokenEPKRange feedTokenInternal = feedToken as FeedTokenEPKRange;
-            AggregateContinuationToken aggregateContinuationToken = AggregateContinuationToken.Create(
-                this.singleGroupAggregator.GetContinuationToken(),
-                feedTokenInternal.GetContinuation());
-
-            feedToken = FeedTokenEPKRange.Copy(
-                feedTokenInternal,
-                aggregateContinuationToken.ToString());
-            return true;
-        }
-
-        private struct AggregateContinuationToken
-        {
-            private const string SingleGroupAggregatorContinuationTokenName = "SingleGroupAggregatorContinuationToken";
-            private const string SourceContinuationTokenName = "SourceContinuationToken";
-
-            private readonly CosmosObject rawCosmosObject;
-
-            private AggregateContinuationToken(CosmosObject rawCosmosObject)
-=======
             public override CosmosElement GetCosmosElementContinuationToken()
->>>>>>> cc1884d4
             {
                 if (this.IsDone)
                 {
