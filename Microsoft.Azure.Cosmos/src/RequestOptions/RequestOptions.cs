﻿//------------------------------------------------------------
// Copyright (c) Microsoft Corporation.  All rights reserved.
//------------------------------------------------------------

namespace Microsoft.Azure.Cosmos
{
    using System;
    using System.Collections.Generic;
    using Microsoft.Azure.Documents;

    /// <summary>
    /// The default cosmos request options
    /// </summary>
    public class RequestOptions
    {
        /// <summary>
        /// Gets or sets the If-Match (ETag) associated with the request in the Azure Cosmos DB service.
        /// </summary>
        /// <remarks>
        /// Most commonly used with the Delete* and Replace* methods of <see cref="Container"/> such as <see cref="Container.ReplaceItemAsync{T}(T, string, PartitionKey?, ItemRequestOptions, System.Threading.CancellationToken)"/>
        /// but can be used with other methods like <see cref="Container.ReadItemAsync{T}(string, PartitionKey, ItemRequestOptions, System.Threading.CancellationToken)"/> for caching scenarios.
        /// </remarks>
        public string IfMatchEtag { get; set; }

        /// <summary>
        /// Gets or sets the If-None-Match (ETag) associated with the request in the Azure Cosmos DB service.
        /// </summary>
        /// <remarks>
        /// Most commonly used to detect changes to the resource
        /// </remarks>
        public string IfNoneMatchEtag { get; set; }

        /// <summary>
        /// Application opted Cosmos request context that flow through with the <see cref="RequestMessage" />.
        /// Context will be available through handlers.
        /// </summary>
        public IReadOnlyDictionary<string, object> Properties { get; set; }

        /// <summary>
        /// Gets or sets a delegate which injects/appends a custom header in the request.
        /// </summary>
<<<<<<< HEAD
        public Action<Headers> CustomRequestHeaders { get; set; }
=======
        public Action<Headers> AddRequestHeaders { get; set; }
>>>>>>> e75cecf9

        /// <summary>
        /// Gets or sets the boolean to use effective partition key routing in the cosmos db request.
        /// </summary>
        internal bool IsEffectivePartitionKeyRouting { get; set; }

        /// <summary>
        /// Gets or sets the consistency level required for the request in the Azure Cosmos DB service.
        /// Not every request supports consistency level. This allows each child to decide to expose it
        /// and use the same base logic
        /// </summary>
        /// <value>
        /// The consistency level required for the request.
        /// </value>
        /// <remarks>
        /// ConsistencyLevel compatibility will validated and set by RequestInvokeHandler
        /// </remarks>
        internal virtual ConsistencyLevel? BaseConsistencyLevel { get; set; }

        internal bool DisablePointOperationDiagnostics { get; set; }

        /// <summary>
        /// Fill the CosmosRequestMessage headers with the set properties
        /// </summary>
        /// <param name="request">The <see cref="RequestMessage"/></param>
        internal virtual void PopulateRequestOptions(RequestMessage request)
        {
            if (this.Properties != null)
            {
                foreach (KeyValuePair<string, object> property in this.Properties)
                {
                    request.Properties[property.Key] = property.Value;
                }
            }

            if (this.IfMatchEtag != null)
            {
                request.Headers.Add(HttpConstants.HttpHeaders.IfMatch, this.IfMatchEtag);
            }

            if (this.IfNoneMatchEtag != null)
            {
                request.Headers.Add(HttpConstants.HttpHeaders.IfNoneMatch, this.IfNoneMatchEtag);
            }

<<<<<<< HEAD
            this.CustomRequestHeaders?.Invoke(request.Headers);
=======
            this.AddRequestHeaders?.Invoke(request.Headers);
        }

        /// <summary>
        /// Clone RequestOptions.
        /// </summary>
        /// <returns> cloned RequestOptions. </returns>
        public RequestOptions ShallowCopy()
        {
            return this.MemberwiseClone() as RequestOptions;
>>>>>>> e75cecf9
        }

        /// <summary>
        /// Gets the resource URI passed in as a request option. This is used by MongoDB and Cassandra implementation for performance reasons.
        /// </summary>
        /// <param name="resourceUri">The URI passed in from the request options</param>
        /// <returns>True if the object exists in the request options. False if the value was not passed in as a request option</returns>
        internal bool TryGetResourceUri(out Uri resourceUri)
        {
            if (this.Properties != null && this.Properties.TryGetValue(HandlerConstants.ResourceUri, out object requestOptesourceUri))
            {
                Uri uri = requestOptesourceUri as Uri;
                if (uri == null || uri.IsAbsoluteUri)
                {
                    throw new ArgumentException(HandlerConstants.ResourceUri + " must be a relative Uri of type System.Uri");
                }

                resourceUri = uri;
                return true;
            }

            resourceUri = null;
            return false;
        }

        /// <summary>
        /// Set the session token
        /// </summary>
        /// <param name="request">The current request.</param>
        /// <param name="sessionToken">The current session token.</param>
        internal static void SetSessionToken(RequestMessage request, string sessionToken)
        {
            if (!string.IsNullOrWhiteSpace(sessionToken))
            {
                request.Headers.Add(HttpConstants.HttpHeaders.SessionToken, sessionToken);
            }
        }
    }
}<|MERGE_RESOLUTION|>--- conflicted
+++ resolved
@@ -39,11 +39,7 @@
         /// <summary>
         /// Gets or sets a delegate which injects/appends a custom header in the request.
         /// </summary>
-<<<<<<< HEAD
-        public Action<Headers> CustomRequestHeaders { get; set; }
-=======
         public Action<Headers> AddRequestHeaders { get; set; }
->>>>>>> e75cecf9
 
         /// <summary>
         /// Gets or sets the boolean to use effective partition key routing in the cosmos db request.
@@ -89,9 +85,6 @@
                 request.Headers.Add(HttpConstants.HttpHeaders.IfNoneMatch, this.IfNoneMatchEtag);
             }
 
-<<<<<<< HEAD
-            this.CustomRequestHeaders?.Invoke(request.Headers);
-=======
             this.AddRequestHeaders?.Invoke(request.Headers);
         }
 
@@ -102,7 +95,6 @@
         public RequestOptions ShallowCopy()
         {
             return this.MemberwiseClone() as RequestOptions;
->>>>>>> e75cecf9
         }
 
         /// <summary>
