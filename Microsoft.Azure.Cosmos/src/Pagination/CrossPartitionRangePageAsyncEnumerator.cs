--- conflicted
+++ resolved
@@ -145,48 +145,11 @@
 
                     if (IsSplitException(exception))
                     {
-<<<<<<< HEAD
                         await this.splitStrategy.HandleSplitAsync(
-                            currentPaginator.Range,
-                            currentPaginator.State,
+                            currentPaginator.FeedRangeState,
                             enumerators,
                             childTrace,
                             this.cancellationToken);
-=======
-                        // Handle split
-                        List<FeedRangeEpk> childRanges = await this.feedRangeProvider.GetChildRangeAsync(
-                            currentPaginator.FeedRangeState.FeedRange,
-                            childTrace,
-                            this.cancellationToken);
-                        if (childRanges.Count == 0)
-                        {
-                            throw new InvalidOperationException("Got back no children");
-                        }
-
-                        if (childRanges.Count == 1)
-                        {
-                            // We optimistically assumed that the cache is not stale.
-                            // In the event that it is (where we only get back one child / the partition that we think got split)
-                            // Then we need to refresh the cache
-                            await this.feedRangeProvider.RefreshProviderAsync(childTrace, this.cancellationToken);
-                            childRanges = await this.feedRangeProvider.GetChildRangeAsync(
-                                currentPaginator.FeedRangeState.FeedRange,
-                                childTrace,
-                                this.cancellationToken);
-                        }
-
-                        if (childRanges.Count() <= 1)
-                        {
-                            throw new InvalidOperationException("Expected more than 1 child");
-                        }
-
-                        foreach (FeedRangeInternal childRange in childRanges)
-                        {
-                            PartitionRangePageAsyncEnumerator<TPage, TState> childPaginator = this.createPartitionRangeEnumerator(
-                                new FeedRangeState<TState>(childRange, currentPaginator.FeedRangeState.State));
-                            enumerators.Enqueue(childPaginator);
-                        }
->>>>>>> 9133fdc3
 
                         // Recursively retry
                         return await this.MoveNextAsync(childTrace);
