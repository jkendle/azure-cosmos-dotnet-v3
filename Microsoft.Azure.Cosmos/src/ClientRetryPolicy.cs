﻿//------------------------------------------------------------
// Copyright (c) Microsoft Corporation.  All rights reserved.
//------------------------------------------------------------

namespace Microsoft.Azure.Cosmos
{
    using System;
    using System.Collections.ObjectModel;
    using System.Net;
    using System.Net.Http;
    using System.Threading;
    using System.Threading.Tasks;
    using Microsoft.Azure.Cosmos.Core.Trace;
    using Microsoft.Azure.Cosmos.Routing;
    using Microsoft.Azure.Documents;

    /// <summary>
    /// Client policy is combination of endpoint change retry + throttling retry.
    /// </summary>
    internal sealed class ClientRetryPolicy : IDocumentClientRetryPolicy
    {
        private const int RetryIntervalInMS = 1000; // Once we detect failover wait for 1 second before retrying request.
        private const int MaxRetryCount = 120;
        private const int MaxServiceUnavailableRetryCount = 1;

        private readonly IDocumentClientRetryPolicy throttlingRetry;
        private readonly GlobalEndpointManager globalEndpointManager;
        private readonly bool enableEndpointDiscovery;
        private int failoverRetryCount;

        private int sessionTokenRetryCount;
        private int serviceUnavailableRetryCount;
        private bool isReadRequest;
        private bool canUseMultipleWriteLocations;
        private Uri locationEndpoint;
        private RetryContext retryContext;

        public ClientRetryPolicy(
            GlobalEndpointManager globalEndpointManager,
            bool enableEndpointDiscovery,
            RetryOptions retryOptions)
        {
            this.throttlingRetry = new ResourceThrottleRetryPolicy(
                retryOptions.MaxRetryAttemptsOnThrottledRequests,
                retryOptions.MaxRetryWaitTimeInSeconds);

            this.globalEndpointManager = globalEndpointManager;
            this.failoverRetryCount = 0;
            this.enableEndpointDiscovery = enableEndpointDiscovery;
            this.sessionTokenRetryCount = 0;
            this.serviceUnavailableRetryCount = 0;
            this.canUseMultipleWriteLocations = false;
        }

        /// <summary> 
        /// Should the caller retry the operation.
        /// </summary>
        /// <param name="exception">Exception that occurred when the operation was tried</param>
        /// <param name="cancellationToken"></param>
        /// <returns>True indicates caller should retry, False otherwise</returns>
        public async Task<ShouldRetryResult> ShouldRetryAsync(
            Exception exception,
            CancellationToken cancellationToken)
        {
            cancellationToken.ThrowIfCancellationRequested();

            this.retryContext = null;
            // Received Connection error (HttpRequestException), initiate the endpoint rediscovery
            if (exception is HttpRequestException _)
            {
                DefaultTrace.TraceWarning("Endpoint not reachable. Refresh cache and retry");
                return await this.ShouldRetryOnEndpointFailureAsync(
                    isReadRequest: this.isReadRequest,
                    forceRefresh: false,
                    retryOnPreferredLocations: true);
            }

            DocumentClientException clientException = exception as DocumentClientException;
            ShouldRetryResult shouldRetryResult = await this.ShouldRetryInternalAsync(
                clientException?.StatusCode,
                clientException?.GetSubStatus());
            if (shouldRetryResult != null)
            {
                return shouldRetryResult;
            }

            return await this.throttlingRetry.ShouldRetryAsync(exception, cancellationToken);
        }

        /// <summary> 
        /// Should the caller retry the operation.
        /// </summary>
        /// <param name="cosmosResponseMessage"><see cref="ResponseMessage"/> in return of the request</param>
        /// <param name="cancellationToken"></param>
        /// <returns>True indicates caller should retry, False otherwise</returns>
        public async Task<ShouldRetryResult> ShouldRetryAsync(
            ResponseMessage cosmosResponseMessage,
            CancellationToken cancellationToken)
        {
            cancellationToken.ThrowIfCancellationRequested();
            this.retryContext = null;

            ShouldRetryResult shouldRetryResult = await this.ShouldRetryInternalAsync(
                    cosmosResponseMessage?.StatusCode,
                    cosmosResponseMessage?.Headers.SubStatusCode);
            if (shouldRetryResult != null)
            {
                return shouldRetryResult;
            }

            return await this.throttlingRetry.ShouldRetryAsync(cosmosResponseMessage, cancellationToken);
        }

        /// <summary>
        /// Method that is called before a request is sent to allow the retry policy implementation
        /// to modify the state of the request.
        /// </summary>
        /// <param name="request">The request being sent to the service.</param>
        public void OnBeforeSendRequest(DocumentServiceRequest request)
        {
            this.isReadRequest = request.IsReadOnlyRequest;
            this.canUseMultipleWriteLocations = this.globalEndpointManager.CanUseMultipleWriteLocations(request);

<<<<<<< HEAD
            if (request.RequestContext.ClientRequestStatistics == null)
            {
                if (this.sharedStatistics == null)
                {
                    this.sharedStatistics = new CosmosClientSideRequestStatistics();
                }

                request.RequestContext.ClientRequestStatistics = this.sharedStatistics;
            }
            else
            {
                this.sharedStatistics = request.RequestContext.ClientRequestStatistics;
            }
=======
            // clear previous location-based routing directive
            request.RequestContext.ClearRouteToLocation();
>>>>>>> ae281edc

            if (this.retryContext != null)
            {
                // clear previous location-based routing directive
                request.RequestContext.ClearRouteToLocation();

                // set location-based routing directive based on request retry context
                request.RequestContext.RouteToLocation(this.retryContext.RetryLocationIndex, this.retryContext.RetryRequestOnPreferredLocations);
            }

            // Resolve the endpoint for the request and pin the resolution to the resolved endpoint
            // This enables marking the endpoint unavailability on endpoint failover/unreachability
            this.locationEndpoint = this.globalEndpointManager.ResolveServiceEndpoint(request);
            request.RequestContext.RouteToLocation(this.locationEndpoint);
        }

        private async Task<ShouldRetryResult> ShouldRetryInternalAsync(
            HttpStatusCode? statusCode,
            SubStatusCodes? subStatusCode)
        {
            if (!statusCode.HasValue
                && (!subStatusCode.HasValue
                || subStatusCode.Value == SubStatusCodes.Unknown))
            {
                return null;
            }

            // Received 403.3 on write region, initiate the endpoint rediscovery
            if (statusCode == HttpStatusCode.Forbidden
                && subStatusCode == SubStatusCodes.WriteForbidden)
            {
                DefaultTrace.TraceWarning("Endpoint not writable. Refresh cache and retry");
                return await this.ShouldRetryOnEndpointFailureAsync(
                    isReadRequest: false,
                    forceRefresh: true,
                    retryOnPreferredLocations: false);
            }

            // Regional endpoint is not available yet for reads (e.g. add/ online of region is in progress)
            if (statusCode == HttpStatusCode.Forbidden
                && subStatusCode == SubStatusCodes.DatabaseAccountNotFound
                && (this.isReadRequest || this.canUseMultipleWriteLocations))
            {
                DefaultTrace.TraceWarning("Endpoint not available for reads. Refresh cache and retry");
                return await this.ShouldRetryOnEndpointFailureAsync(
                    isReadRequest: this.isReadRequest,
                    forceRefresh: false,
                    retryOnPreferredLocations: false);
            }

            if (statusCode == HttpStatusCode.NotFound
                && subStatusCode == SubStatusCodes.ReadSessionNotAvailable)
            {
                return this.ShouldRetryOnSessionNotAvailable();
            }

            // Received 503.0 due to client connect timeout or Gateway
            if (statusCode == HttpStatusCode.ServiceUnavailable
                && subStatusCode == SubStatusCodes.Unknown)
            {
                return this.ShouldRetryOnServiceUnavailable();
            }

            return null;
        }

        private async Task<ShouldRetryResult> ShouldRetryOnEndpointFailureAsync(
            bool isReadRequest,
            bool forceRefresh,
            bool retryOnPreferredLocations)
        {
            if (!this.enableEndpointDiscovery || this.failoverRetryCount > MaxRetryCount)
            {
                DefaultTrace.TraceInformation("ShouldRetryOnEndpointFailureAsync() Not retrying. Retry count = {0}", this.failoverRetryCount);
                return ShouldRetryResult.NoRetry();
            }

            this.failoverRetryCount++;

            if (this.locationEndpoint != null)
            {
                if (isReadRequest)
                {
                    this.globalEndpointManager.MarkEndpointUnavailableForRead(this.locationEndpoint);
                }
                else
                {
                    this.globalEndpointManager.MarkEndpointUnavailableForWrite(this.locationEndpoint);
                }
            }

            TimeSpan retryDelay = TimeSpan.Zero;
            if (!isReadRequest)
            {
                DefaultTrace.TraceInformation("Failover happening. retryCount {0}", this.failoverRetryCount);

                if (this.failoverRetryCount > 1)
                {
                    //if retried both endpoints, follow regular retry interval.
                    retryDelay = TimeSpan.FromMilliseconds(ClientRetryPolicy.RetryIntervalInMS);
                }
            }
            else
            {
                retryDelay = TimeSpan.FromMilliseconds(ClientRetryPolicy.RetryIntervalInMS);
            }

            await this.globalEndpointManager.RefreshLocationAsync(null, forceRefresh);

            int retryLocationIndex = this.failoverRetryCount; // Used to generate a round-robin effect
            if (retryOnPreferredLocations)
            {
                retryLocationIndex = 0; // When the endpoint is marked as unavailable, it is moved to the bottom of the preferrence list
            }

            this.retryContext = new RetryContext
            {
                RetryLocationIndex = retryLocationIndex,
                RetryRequestOnPreferredLocations = retryOnPreferredLocations,
            };

            return ShouldRetryResult.RetryAfter(retryDelay);
        }

        private ShouldRetryResult ShouldRetryOnSessionNotAvailable()
        {
            this.sessionTokenRetryCount++;

            if (!this.enableEndpointDiscovery)
            {
                // if endpoint discovery is disabled, the request cannot be retried anywhere else
                return ShouldRetryResult.NoRetry();
            }
            else
            {
                if (this.canUseMultipleWriteLocations)
                {
                    ReadOnlyCollection<Uri> endpoints = this.isReadRequest ? this.globalEndpointManager.ReadEndpoints : this.globalEndpointManager.WriteEndpoints;

                    if (this.sessionTokenRetryCount > endpoints.Count)
                    {
                        // When use multiple write locations is true and the request has been tried 
                        // on all locations, then don't retry the request
                        return ShouldRetryResult.NoRetry();
                    }
                    else
                    {
                        this.retryContext = new RetryContext()
                        {
                            RetryLocationIndex = this.sessionTokenRetryCount,
                            RetryRequestOnPreferredLocations = true
                        };

                        return ShouldRetryResult.RetryAfter(TimeSpan.Zero);
                    }
                }
                else
                {
                    if (this.sessionTokenRetryCount > 1)
                    {
                        // When cannot use multiple write locations, then don't retry the request if 
                        // we have already tried this request on the write location
                        return ShouldRetryResult.NoRetry();
                    }
                    else
                    {
                        this.retryContext = new RetryContext
                        {
                            RetryLocationIndex = 0,
                            RetryRequestOnPreferredLocations = false
                        };

                        return ShouldRetryResult.RetryAfter(TimeSpan.Zero);
                    }
                }
            }
        }

        /// <summary>
        /// For a ServiceUnavailable (503.0) we could be having a timeout from Direct/TCP locally or a request to Gateway request with a similar response due to an endpoint not yet available.
        /// We try and retry the request only if there are other regions available.
        /// </summary>
        private ShouldRetryResult ShouldRetryOnServiceUnavailable()
        {
            if (this.serviceUnavailableRetryCount++ >= ClientRetryPolicy.MaxServiceUnavailableRetryCount)
            {
                DefaultTrace.TraceInformation($"ShouldRetryOnServiceUnavailable() Not retrying. Retry count = {this.serviceUnavailableRetryCount}.");
                return ShouldRetryResult.NoRetry();
            }

            if (!this.canUseMultipleWriteLocations
                    && !this.isReadRequest)
            {
                // Write requests on single master cannot be retried, no other regions available
                return ShouldRetryResult.NoRetry();
            }

            int availablePreferredLocations = this.globalEndpointManager.PreferredLocationCount;

            if (availablePreferredLocations <= 1)
            {
                // No other regions to retry on
                DefaultTrace.TraceInformation($"ShouldRetryOnServiceUnavailable() Not retrying. No other regions available for the request. AvailablePreferredLocations = {availablePreferredLocations}.");
                return ShouldRetryResult.NoRetry();
            }

            DefaultTrace.TraceInformation($"ShouldRetryOnServiceUnavailable() Retrying. Received on endpoint {this.locationEndpoint}, IsReadRequest = {this.isReadRequest}.");

            // Retrying on second PreferredLocations
            // RetryCount is used as zero-based index
            this.retryContext = new RetryContext()
            {
                RetryLocationIndex = this.serviceUnavailableRetryCount,
                RetryRequestOnPreferredLocations = true
            };

            return ShouldRetryResult.RetryAfter(TimeSpan.Zero);
        }

        private sealed class RetryContext
        {
            public int RetryLocationIndex { get; set; }
            public bool RetryRequestOnPreferredLocations { get; set; }
        }
    }
}<|MERGE_RESOLUTION|>--- conflicted
+++ resolved
@@ -120,25 +120,6 @@
         {
             this.isReadRequest = request.IsReadOnlyRequest;
             this.canUseMultipleWriteLocations = this.globalEndpointManager.CanUseMultipleWriteLocations(request);
-
-<<<<<<< HEAD
-            if (request.RequestContext.ClientRequestStatistics == null)
-            {
-                if (this.sharedStatistics == null)
-                {
-                    this.sharedStatistics = new CosmosClientSideRequestStatistics();
-                }
-
-                request.RequestContext.ClientRequestStatistics = this.sharedStatistics;
-            }
-            else
-            {
-                this.sharedStatistics = request.RequestContext.ClientRequestStatistics;
-            }
-=======
-            // clear previous location-based routing directive
-            request.RequestContext.ClearRouteToLocation();
->>>>>>> ae281edc
 
             if (this.retryContext != null)
             {
