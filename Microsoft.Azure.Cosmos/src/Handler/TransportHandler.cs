--- conflicted
+++ resolved
@@ -72,6 +72,7 @@
             DocumentServiceRequest serviceRequest = request.ToDocumentServiceRequest();
             var clientRequestStatistics = new ClientSideRequestStatisticsTraceDatum(DateTime.UtcNow);
             serviceRequest.RequestContext.ClientRequestStatistics = clientRequestStatistics;
+            request.Trace.AddDatum("Client Side Request Stats", clientRequestStatistics);
 
             //TODO: extrace auth into a separate handler
             string authorization = await ((ICosmosAuthorizationTokenProvider)this.client.DocumentClient).GetUserAuthorizationTokenAsync(
@@ -91,13 +92,7 @@
                 Tracing.TraceLevel.Info))
             {
                 request.Trace = processMessageAsyncTrace;
-<<<<<<< HEAD
-                processMessageAsyncTrace.AddDatum("User Agent", this.client.ClientContext.UserAgent);
-                processMessageAsyncTrace.AddDatum("Client Side Request Stats", clientRequestStatistics);
-                
-=======
 
->>>>>>> 7ccdc83c
                 DocumentServiceResponse response = request.OperationType == OperationType.Upsert
                         ? await this.ProcessUpsertAsync(storeProxy, serviceRequest, cancellationToken)
                         : await storeProxy.ProcessMessageAsync(serviceRequest, cancellationToken);
