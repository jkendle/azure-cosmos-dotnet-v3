﻿// ------------------------------------------------------------
// Copyright (c) Microsoft Corporation.  All rights reserved.
// ------------------------------------------------------------

namespace Microsoft.Azure.Cosmos.Pagination
{
    using System;
    using System.Collections.Generic;
    using System.Threading;
    using System.Threading.Tasks;
    using Microsoft.Azure.Cosmos.Query.Core.QueryClient;
    using Microsoft.Azure.Documents;

    internal sealed class FeedRangeProvider : IFeedRangeProvider
    {
        private static readonly PartitionKeyRange FullRange = new PartitionKeyRange()
        {
            MinInclusive = Documents.Routing.PartitionKeyInternal.MinimumInclusiveEffectivePartitionKey,
            MaxExclusive = Documents.Routing.PartitionKeyInternal.MaximumExclusiveEffectivePartitionKey,
        };

        private readonly CosmosQueryClient cosmosQueryClient;
        private readonly string collectionRid;

        public FeedRangeProvider(CosmosQueryClient cosmosQueryClient, string collectionRid)
        {
            this.cosmosQueryClient = cosmosQueryClient ?? throw new ArgumentNullException(nameof(cosmosQueryClient));
            this.collectionRid = collectionRid ?? throw new ArgumentNullException(nameof(collectionRid));
        }

<<<<<<< HEAD
        public async Task<IEnumerable<FeedRangeInternal>> GetChildRangeAsync(
            FeedRangeInternal feedRange,
            CancellationToken cancellationToken)
        {
            cancellationToken.ThrowIfCancellationRequested();

            if (feedRange == null)
            {
                throw new ArgumentNullException(nameof(feedRange));
            }

            if (!(feedRange is FeedRangeEpk feedRangeEpk))
            {
                throw new ArgumentOutOfRangeException(nameof(feedRange));
            }

            IReadOnlyList<Documents.PartitionKeyRange> replacementRanges = await this.cosmosQueryClient.TryGetOverlappingRangesAsync(
                this.collectionRid,
                new Documents.Routing.Range<string>(feedRangeEpk.Range.Min, feedRangeEpk.Range.Max, isMaxInclusive: true, isMinInclusive: false),
                forceRefresh: true);

            List<FeedRangeInternal> childFeedRanges = new List<FeedRangeInternal>(replacementRanges.Count);

            foreach (Documents.PartitionKeyRange replacementRange in replacementRanges)
            {
                childFeedRanges.Add(new FeedRangeEpk(replacementRange.ToRange()));
            }

            return childFeedRanges;
        }

        public Task<IEnumerable<FeedRangeInternal>> GetFeedRangesAsync(
            CancellationToken cancellationToken) => this.GetChildRangeAsync(
                FeedRangeEpk.FullRange,
=======
        public Task<IEnumerable<PartitionKeyRange>> GetChildRangeAsync(
            PartitionKeyRange partitionKeyRange,
            CancellationToken cancellationToken) => this.cosmosQueryClient.TryGetOverlappingRangesAsync(
                this.collectionRid,
                partitionKeyRange.ToRange(),
                forceRefresh: true)
                .ContinueWith((task) => (IEnumerable<PartitionKeyRange>)task.Result);

        public Task<IEnumerable<PartitionKeyRange>> GetFeedRangesAsync(
            CancellationToken cancellationToken) => this.GetChildRangeAsync(
                FeedRangeProvider.FullRange,
>>>>>>> 797a761b
                cancellationToken);

        public Task<FeedRangeEpk> ToEffectivePartitionKeyRangeAsync(FeedRangeInternal feedRange, CancellationToken cancellationToken)
        {
            throw new NotImplementedException();
        }

        public Task<FeedRangePartitionKeyRange> ToPhysicalPartitionKeyRangeAsync(FeedRangeInternal feedRange, CancellationToken cancellationToken)
        {
            throw new NotImplementedException();
        }
    }
}<|MERGE_RESOLUTION|>--- conflicted
+++ resolved
@@ -28,42 +28,6 @@
             this.collectionRid = collectionRid ?? throw new ArgumentNullException(nameof(collectionRid));
         }
 
-<<<<<<< HEAD
-        public async Task<IEnumerable<FeedRangeInternal>> GetChildRangeAsync(
-            FeedRangeInternal feedRange,
-            CancellationToken cancellationToken)
-        {
-            cancellationToken.ThrowIfCancellationRequested();
-
-            if (feedRange == null)
-            {
-                throw new ArgumentNullException(nameof(feedRange));
-            }
-
-            if (!(feedRange is FeedRangeEpk feedRangeEpk))
-            {
-                throw new ArgumentOutOfRangeException(nameof(feedRange));
-            }
-
-            IReadOnlyList<Documents.PartitionKeyRange> replacementRanges = await this.cosmosQueryClient.TryGetOverlappingRangesAsync(
-                this.collectionRid,
-                new Documents.Routing.Range<string>(feedRangeEpk.Range.Min, feedRangeEpk.Range.Max, isMaxInclusive: true, isMinInclusive: false),
-                forceRefresh: true);
-
-            List<FeedRangeInternal> childFeedRanges = new List<FeedRangeInternal>(replacementRanges.Count);
-
-            foreach (Documents.PartitionKeyRange replacementRange in replacementRanges)
-            {
-                childFeedRanges.Add(new FeedRangeEpk(replacementRange.ToRange()));
-            }
-
-            return childFeedRanges;
-        }
-
-        public Task<IEnumerable<FeedRangeInternal>> GetFeedRangesAsync(
-            CancellationToken cancellationToken) => this.GetChildRangeAsync(
-                FeedRangeEpk.FullRange,
-=======
         public Task<IEnumerable<PartitionKeyRange>> GetChildRangeAsync(
             PartitionKeyRange partitionKeyRange,
             CancellationToken cancellationToken) => this.cosmosQueryClient.TryGetOverlappingRangesAsync(
@@ -75,7 +39,6 @@
         public Task<IEnumerable<PartitionKeyRange>> GetFeedRangesAsync(
             CancellationToken cancellationToken) => this.GetChildRangeAsync(
                 FeedRangeProvider.FullRange,
->>>>>>> 797a761b
                 cancellationToken);
 
         public Task<FeedRangeEpk> ToEffectivePartitionKeyRangeAsync(FeedRangeInternal feedRange, CancellationToken cancellationToken)
