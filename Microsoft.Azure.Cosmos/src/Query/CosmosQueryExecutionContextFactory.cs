--- conflicted
+++ resolved
@@ -20,29 +20,17 @@
     /// <summary>
     /// Factory class for creating the appropriate DocumentQueryExecutionContext for the provided type of query.
     /// </summary>
-<<<<<<< HEAD
-    internal sealed class CosmosQueryExecutionContextFactory : IDocumentQueryExecutionContext
+    internal sealed class CosmosQueryExecutionContextFactory : CosmosQueryExecutionContext
     {
-=======
-    internal class CosmosQueryExecutionContextFactory : CosmosQueryExecutionContext
-    {
-        private CosmosQueryExecutionContext innerExecutionContext;
-        private CosmosQueryContext cosmosQueryContext;
-
->>>>>>> a864e512
         private const int PageSizeFactorForTop = 5;
         private readonly CosmosQueryContext cosmosQueryContext;
-        private readonly AsyncLazy<IDocumentQueryExecutionContext> innerExecutionContext;
-
-<<<<<<< HEAD
+        private readonly AsyncLazy<CosmosQueryExecutionContext> innerExecutionContext;
+
         /// <summary>
         /// Test flag for making the query use the opposite code path for query plan retrieval.
         /// If the SDK would have went to Gateway, then it will use ServiceInterop and visa versa.
         /// </summary>
         public static bool TestFlag = true;
-=======
-        public override bool IsDone => this.innerExecutionContext == null ? false : this.innerExecutionContext.IsDone;
->>>>>>> a864e512
 
         public CosmosQueryExecutionContextFactory(
             CosmosQueryClient client,
@@ -108,14 +96,14 @@
                   allowNonValueAggregateQuery: allowNonValueAggregateQuery,
                   correlatedActivityId: correlatedActivityId);
 
-            this.innerExecutionContext = new AsyncLazy<IDocumentQueryExecutionContext>(() =>
+            this.innerExecutionContext = new AsyncLazy<CosmosQueryExecutionContext>(() =>
             {
                 return this.CreateItemQueryExecutionContextAsync(default(CancellationToken));
             },
             default(CancellationToken));
         }
 
-        public bool IsDone
+        public override bool IsDone
         {
             get
             {
@@ -123,13 +111,12 @@
             }
         }
 
-        public async Task<FeedResponse<CosmosElement>> ExecuteNextAsync(CancellationToken token)
+        public override async Task<CosmosQueryResponse> ExecuteNextAsync(CancellationToken token)
         {
             return await (await this.innerExecutionContext.Value).ExecuteNextAsync(token);
         }
 
-<<<<<<< HEAD
-        public void Dispose()
+        public override void Dispose()
         {
             if (this.innerExecutionContext.IsValueCreated)
             {
@@ -138,9 +125,6 @@
         }
 
         private async Task<CosmosContainerSettings> GetContainerSettingsAsync(CancellationToken cancellationToken)
-=======
-        private async Task<CosmosQueryExecutionContext> CreateItemQueryExecutionContextAsync(CancellationToken cancellationToken)
->>>>>>> a864e512
         {
             cancellationToken.ThrowIfCancellationRequested();
 
@@ -176,7 +160,7 @@
             return containerSettings;
         }
 
-        private async Task<IDocumentQueryExecutionContext> CreateItemQueryExecutionContextAsync(
+        private async Task<CosmosQueryExecutionContext> CreateItemQueryExecutionContextAsync(
             CancellationToken cancellationToken)
         {
             cancellationToken.ThrowIfCancellationRequested();
@@ -401,29 +385,5 @@
             effectivePartitionKeyString = null;
             return false;
         }
-<<<<<<< HEAD
-=======
-
-        public override async Task<CosmosQueryResponse> ExecuteNextAsync(CancellationToken token)
-        {
-            if (this.innerExecutionContext == null)
-            {
-                this.innerExecutionContext = await this.CreateItemQueryExecutionContextAsync(token);
-            }
-
-            CosmosQueryResponse response =  await this.innerExecutionContext.ExecuteNextAsync(token);
-            response.CosmosSerializationOptions = this.cosmosQueryContext.QueryRequestOptions.CosmosSerializationOptions;
-
-            return response;
-        }
-
-        public override void Dispose()
-        {
-            if (this.innerExecutionContext != null)
-            {
-                this.innerExecutionContext.Dispose();
-            }
-        }
->>>>>>> a864e512
     }
 }