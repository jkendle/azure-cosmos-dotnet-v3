﻿//------------------------------------------------------------
// Copyright (c) Microsoft Corporation.  All rights reserved.
//------------------------------------------------------------
namespace Microsoft.Azure.Cosmos.Query.Core.ExecutionContext.Parallel
{
    using System;
    using System.Collections.Generic;
    using System.Diagnostics;
    using System.Linq;
    using System.Threading;
    using System.Threading.Tasks;
    using Microsoft.Azure.Cosmos.CosmosElements;
    using Microsoft.Azure.Cosmos.Json;
    using Microsoft.Azure.Cosmos.Query.Core;
    using Microsoft.Azure.Cosmos.Query.Core.Collections;
    using Microsoft.Azure.Cosmos.Query.Core.ContinuationTokens;
    using Microsoft.Azure.Cosmos.Query.Core.Exceptions;
    using Microsoft.Azure.Cosmos.Query.Core.ExecutionComponent;
    using Microsoft.Azure.Cosmos.Query.Core.ExecutionContext.ItemProducers;
    using Microsoft.Azure.Cosmos.Query.Core.Monads;
    using Microsoft.Azure.Cosmos.Query.Core.QueryClient;
    using Newtonsoft.Json;
    using PartitionKeyRange = Documents.PartitionKeyRange;

    /// <summary>
    /// CosmosParallelItemQueryExecutionContext is a concrete implementation for CrossPartitionQueryExecutionContext.
    /// This class is responsible for draining cross partition queries that do not have order by conditions.
    /// The way parallel queries work is that it drains from the left most partition first.
    /// This class handles draining in the correct order and can also stop and resume the query 
    /// by generating a continuation token and resuming from said continuation token.
    /// </summary>
    internal sealed class CosmosParallelItemQueryExecutionContext : CosmosCrossPartitionQueryExecutionContext
    {
        /// <summary>
        /// The function to determine which partition to fetch from first.
        /// </summary>
        private static readonly Func<ItemProducerTree, int> FetchPriorityFunction = documentProducerTree => int.Parse(documentProducerTree.PartitionKeyRange.Id);

        /// <summary>
        /// The comparer used to determine, which continuation tokens should be returned to the user.
        /// </summary>
        private static readonly IEqualityComparer<CosmosElement> EqualityComparer = new ParallelEqualityComparer();

        private readonly bool returnResultsInDeterministicOrder;

        /// <summary>
        /// Initializes a new instance of the CosmosParallelItemQueryExecutionContext class.
        /// </summary>
        /// <param name="queryContext">The parameters for constructing the base class.</param>
        /// <param name="maxConcurrency">The max concurrency</param>
        /// <param name="maxBufferedItemCount">The max buffered item count</param>
        /// <param name="maxItemCount">Max item count</param>
        /// <param name="moveNextComparer">The comparer to use for the priority queue.</param>
        /// <param name="returnResultsInDeterministicOrder">Whether or not to return results in deterministic order.</param>
        /// <param name="testSettings">Test settings.</param>
        private CosmosParallelItemQueryExecutionContext(
            CosmosQueryContext queryContext,
            int? maxConcurrency,
            int? maxItemCount,
            int? maxBufferedItemCount,
            IComparer<ItemProducerTree> moveNextComparer,
            bool returnResultsInDeterministicOrder,
            TestInjections testSettings)
            : base(
                queryContext: queryContext,
                maxConcurrency: maxConcurrency,
                maxItemCount: maxItemCount,
                maxBufferedItemCount: maxBufferedItemCount,
                moveNextComparer: moveNextComparer,
                fetchPrioirtyFunction: CosmosParallelItemQueryExecutionContext.FetchPriorityFunction,
                equalityComparer: CosmosParallelItemQueryExecutionContext.EqualityComparer,
                returnResultsInDeterministicOrder: returnResultsInDeterministicOrder,
                testSettings: testSettings)
        {
            this.returnResultsInDeterministicOrder = returnResultsInDeterministicOrder;
        }

        /// <summary>
        /// For parallel queries the continuation token semantically holds two pieces of information:
        /// 1) What physical partition did the user read up to
        /// 2) How far into said partition did they read up to
        /// And since the client consumes queries strictly in a left to right order we can partition the documents:
        /// 1) Documents left of the continuation token have been drained
        /// 2) Documents to the right of the continuation token still need to be served.
        /// This is useful since we can have a single continuation token for all partitions.
        /// </summary>
        protected override string ContinuationToken
        {
            get
            {
                IEnumerable<ItemProducer> activeItemProducers = this.GetActiveItemProducers();
                string continuationToken;
                if (activeItemProducers.Any())
                {
                    IEnumerable<CompositeContinuationToken> compositeContinuationTokens = activeItemProducers.Select((documentProducer) => new CompositeContinuationToken
                    {
                        Token = documentProducer.CurrentContinuationToken,
                        Range = documentProducer.PartitionKeyRange.ToRange()
                    });
                    continuationToken = JsonConvert.SerializeObject(compositeContinuationTokens, DefaultJsonSerializationSettings.Value);
                }
                else
                {
                    continuationToken = null;
                }

                return continuationToken;
            }
        }

<<<<<<< HEAD
        /// <summary>
        /// For parallel queries the continuation token semantically holds two pieces of information:
        /// 1) What physical partition did the user read up to
        /// 2) How far into said partition did they read up to
        /// And since the client consumes queries strictly in a left to right order we can partition the documents:
        /// 1) Documents left of the continuation token have been drained
        /// 2) Documents to the right of the continuation token still need to be served.
        /// This is useful since we can have a single continuation token for all partitions.
        /// </summary>
        protected override FeedToken FeedToken
        {
            get
            {
                IEnumerable<ItemProducer> allProducers = this.GetAllItemProducers();
                if (!allProducers.Any())
                {
                    return null;
                }

                List<Documents.Routing.Range<string>> rangesList = allProducers.Select(producer => producer.PartitionKeyRange.ToRange()).ToList();
                rangesList.Sort(Documents.Routing.Range<string>.MinComparer.Instance);
                // Single FeedToken with the completeRange and continuation
                FeedTokenEPKRange feedToken = new FeedTokenEPKRange(
                    string.Empty, // Rid or container reference not available
                    rangesList,
                    this.ContinuationToken);
                return feedToken;
            }
        }

        /// <summary>
        /// Tries to create a <see cref="CosmosParallelItemQueryExecutionContext"/>.
        /// </summary>
        /// <param name="queryContext">The query context.</param>
        /// <param name="initParams">The init params</param>
        /// <param name="requestContinuationToken">The request continuation token.</param>
        /// <param name="cancellationToken">The cancellation token.</param>
        /// <returns><see cref="TryCatch{IDocumentQueryExecutionComponent}"/></returns>
=======
>>>>>>> cc1884d4
        public static async Task<TryCatch<IDocumentQueryExecutionComponent>> TryCreateAsync(
            CosmosQueryContext queryContext,
            CosmosCrossPartitionQueryExecutionContext.CrossPartitionInitParams initParams,
            CosmosElement requestContinuationToken,
            CancellationToken cancellationToken)
        {
            Debug.Assert(
                !initParams.PartitionedQueryExecutionInfo.QueryInfo.HasOrderBy,
                "Parallel~Context must not have order by query info.");

            cancellationToken.ThrowIfCancellationRequested();

            IComparer<ItemProducerTree> moveNextComparer;
            if (initParams.ReturnResultsInDeterministicOrder)
            {
                moveNextComparer = DeterministicParallelItemProducerTreeComparer.Singleton;
            }
            else
            {
                moveNextComparer = NonDeterministicParallelItemProducerTreeComparer.Singleton;
            }

            CosmosParallelItemQueryExecutionContext context = new CosmosParallelItemQueryExecutionContext(
                queryContext: queryContext,
                maxConcurrency: initParams.MaxConcurrency,
                maxItemCount: initParams.MaxItemCount,
                maxBufferedItemCount: initParams.MaxBufferedItemCount,
                moveNextComparer: moveNextComparer,
                returnResultsInDeterministicOrder: initParams.ReturnResultsInDeterministicOrder,
                testSettings: initParams.TestSettings);

            return (await context.TryInitializeAsync(
                sqlQuerySpec: initParams.SqlQuerySpec,
                collectionRid: initParams.CollectionRid,
                partitionKeyRanges: initParams.PartitionKeyRanges,
                initialPageSize: initParams.InitialPageSize,
                requestContinuation: requestContinuationToken,
                cancellationToken: cancellationToken)).Try<IDocumentQueryExecutionComponent>(x => x);
        }

        public override async Task<QueryResponseCore> DrainAsync(int maxElements, CancellationToken cancellationToken)
        {
            cancellationToken.ThrowIfCancellationRequested();

            // In order to maintain the continuation token for the user we must drain with a few constraints
            // 1) We fully drain from the left most partition before moving on to the next partition
            // 2) We drain only full pages from the document producer so we aren't left with a partial page
            //  otherwise we would need to add to the continuation token how many items to skip over on that page.

            // Only drain from the leftmost (current) document producer tree
            ItemProducerTree currentItemProducerTree = this.PopCurrentItemProducerTree();
            List<CosmosElement> results = new List<CosmosElement>();
            try
            {
                (bool gotNextPage, QueryResponseCore? failureResponse) = await currentItemProducerTree.TryMoveNextPageAsync(cancellationToken);
                if (failureResponse != null)
                {
                    return failureResponse.Value;
                }

                if (gotNextPage)
                {
                    int itemsLeftInCurrentPage = currentItemProducerTree.ItemsLeftInCurrentPage;

                    // Only drain full pages or less if this is a top query.
                    currentItemProducerTree.TryMoveNextDocumentWithinPage();
                    int numberOfItemsToDrain = Math.Min(itemsLeftInCurrentPage, maxElements);
                    for (int i = 0; i < numberOfItemsToDrain; i++)
                    {
                        results.Add(currentItemProducerTree.Current);
                        currentItemProducerTree.TryMoveNextDocumentWithinPage();
                    }
                }
            }
            finally
            {
                this.PushCurrentItemProducerTree(currentItemProducerTree);
            }

            return QueryResponseCore.CreateSuccess(
                    result: results,
                    requestCharge: this.requestChargeTracker.GetAndResetCharge(),
                    activityId: null,
                    responseLengthBytes: this.GetAndResetResponseLengthBytes(),
                    disallowContinuationTokenMessage: null,
                    continuationToken: this.ContinuationToken,
                    diagnostics: this.GetAndResetDiagnostics());
        }

        /// <summary>
        /// Initialize the execution context.
        /// </summary>
        /// <param name="sqlQuerySpec">SQL query spec.</param>
        /// <param name="collectionRid">The collection rid.</param>
        /// <param name="partitionKeyRanges">The partition key ranges to drain documents from.</param>
        /// <param name="initialPageSize">The initial page size.</param>
        /// <param name="requestContinuation">The continuation token to resume from.</param>
        /// <param name="cancellationToken">The cancellation token.</param>
        /// <returns>A task to await on.</returns>
        private async Task<TryCatch<CosmosParallelItemQueryExecutionContext>> TryInitializeAsync(
            SqlQuerySpec sqlQuerySpec,
            string collectionRid,
            List<PartitionKeyRange> partitionKeyRanges,
            int initialPageSize,
            CosmosElement requestContinuation,
            CancellationToken cancellationToken)
        {
            cancellationToken.ThrowIfCancellationRequested();

            TryCatch<ParallelInitInfo> tryGetInitInfo = TryGetInitializationInfoFromContinuationToken(
                partitionKeyRanges,
                requestContinuation);
            if (!tryGetInitInfo.Succeeded)
            {
                return TryCatch<CosmosParallelItemQueryExecutionContext>.FromException(tryGetInitInfo.Exception);
            }

            ParallelInitInfo initializationInfo = tryGetInitInfo.Result;
            IReadOnlyList<PartitionKeyRange> filteredPartitionKeyRanges = initializationInfo.PartialRanges;
            IReadOnlyDictionary<string, CompositeContinuationToken> targetIndicesForFullContinuation = initializationInfo.ContinuationTokens;
            TryCatch tryInitialize = await base.TryInitializeAsync(
                collectionRid,
                filteredPartitionKeyRanges,
                initialPageSize,
                sqlQuerySpec,
                targetIndicesForFullContinuation?.ToDictionary(kvp => kvp.Key, kvp => kvp.Value.Token),
                true,
                null,
                null,
                cancellationToken);
            if (!tryInitialize.Succeeded)
            {
                return TryCatch<CosmosParallelItemQueryExecutionContext>.FromException(tryInitialize.Exception);
            }

            return TryCatch<CosmosParallelItemQueryExecutionContext>.FromResult(this);
        }

        /// <summary>
        /// Given a continuation token and a list of partitionKeyRanges this function will return a list of partition key ranges you should resume with.
        /// Note that the output list is just a right hand slice of the input list, since we know that for any continuation of a parallel query it is just
        /// resuming from the partition that the query left off that.
        /// </summary>
        /// <param name="partitionKeyRanges">The partition key ranges.</param>
        /// <param name="continuationToken">The continuation tokens that the user has supplied.</param>
        /// <returns>The subset of partition to actually target and continuation tokens.</returns>
        private static TryCatch<ParallelInitInfo> TryGetInitializationInfoFromContinuationToken(
            List<PartitionKeyRange> partitionKeyRanges,
            CosmosElement continuationToken)
        {
            if (continuationToken == null)
            {
                return TryCatch<ParallelInitInfo>.FromResult(
                    new ParallelInitInfo(
                        partitionKeyRanges,
                        null));
            }

            if (!(continuationToken is CosmosArray compositeContinuationTokenListRaw))
            {
                return TryCatch<ParallelInitInfo>.FromException(
                    new MalformedContinuationTokenException($"Invalid format for continuation token {continuationToken} for {nameof(CosmosParallelItemQueryExecutionContext)}"));
            }

            List<CompositeContinuationToken> compositeContinuationTokens = new List<CompositeContinuationToken>();
            foreach (CosmosElement compositeContinuationTokenRaw in compositeContinuationTokenListRaw)
            {
                TryCatch<CompositeContinuationToken> tryCreateCompositeContinuationToken = CompositeContinuationToken.TryCreateFromCosmosElement(compositeContinuationTokenRaw);
                if (!tryCreateCompositeContinuationToken.Succeeded)
                {
                    return TryCatch<ParallelInitInfo>.FromException(tryCreateCompositeContinuationToken.Exception);
                }

                compositeContinuationTokens.Add(tryCreateCompositeContinuationToken.Result);
            }

            return CosmosCrossPartitionQueryExecutionContext.TryFindTargetRangeAndExtractContinuationTokens(
                partitionKeyRanges,
                compositeContinuationTokens.Select(token => Tuple.Create(token, token.Range)))
                .Try<ParallelInitInfo>((indexAndTokens) =>
                {
                    int minIndex = indexAndTokens.TargetIndex;
                    IReadOnlyDictionary<string, CompositeContinuationToken> rangeToToken = indexAndTokens.ContinuationTokens;

                    // We know that all partitions to the left of the continuation token are fully drained so we can filter them out
                    IReadOnlyList<PartitionKeyRange> filteredRanges = new PartialReadOnlyList<PartitionKeyRange>(
                    partitionKeyRanges,
                    minIndex,
                    partitionKeyRanges.Count - minIndex);

                    return new ParallelInitInfo(
                        filteredRanges,
                        rangeToToken);
                });
        }

        public override CosmosElement GetCosmosElementContinuationToken()
        {
            IEnumerable<ItemProducer> activeItemProducers = this.GetActiveItemProducers();
            if (!activeItemProducers.Any())
            {
                return default;
            }

            List<CosmosElement> compositeContinuationTokens = new List<CosmosElement>();
            foreach (ItemProducer activeItemProducer in activeItemProducers)
            {
                CompositeContinuationToken compositeToken = new CompositeContinuationToken()
                {
                    Token = activeItemProducer.CurrentContinuationToken,
                    Range = new Documents.Routing.Range<string>(
                        min: activeItemProducer.PartitionKeyRange.MinInclusive,
                        max: activeItemProducer.PartitionKeyRange.MaxExclusive,
                        isMinInclusive: false,
                        isMaxInclusive: true)
                };

                CosmosElement compositeContinuationToken = CompositeContinuationToken.ToCosmosElement(compositeToken);
                compositeContinuationTokens.Add(compositeContinuationToken);
            }

            return CosmosArray.Create(compositeContinuationTokens);
        }

        private readonly struct ParallelInitInfo
        {
            public ParallelInitInfo(IReadOnlyList<PartitionKeyRange> partialRanges, IReadOnlyDictionary<string, CompositeContinuationToken> continuationTokens)
            {
                this.PartialRanges = partialRanges;
                this.ContinuationTokens = continuationTokens;
            }

            public IReadOnlyList<PartitionKeyRange> PartialRanges { get; }

            public IReadOnlyDictionary<string, CompositeContinuationToken> ContinuationTokens { get; }
        }

        /// <summary>
        /// Comparer used to determine if we should return the continuation token to the user
        /// </summary>
        /// <remarks>This basically just says that the two object are never equals, so that we don't return a continuation for a partition we have started draining.</remarks>
        private sealed class ParallelEqualityComparer : IEqualityComparer<CosmosElement>
        {
            /// <summary>
            /// Returns whether two parallel query items are equal.
            /// </summary>
            /// <param name="x">The first item.</param>
            /// <param name="y">The second item.</param>
            /// <returns>Whether two parallel query items are equal.</returns>
            public bool Equals(CosmosElement x, CosmosElement y)
            {
                return x == y;
            }

            /// <summary>
            /// Gets the hash code of an object.
            /// </summary>
            /// <param name="obj">The object to hash.</param>
            /// <returns>The hash code for the object.</returns>
            public int GetHashCode(CosmosElement obj)
            {
                return obj.GetHashCode();
            }
        }
    }
}<|MERGE_RESOLUTION|>--- conflicted
+++ resolved
@@ -108,7 +108,6 @@
             }
         }
 
-<<<<<<< HEAD
         /// <summary>
         /// For parallel queries the continuation token semantically holds two pieces of information:
         /// 1) What physical partition did the user read up to
@@ -147,8 +146,6 @@
         /// <param name="requestContinuationToken">The request continuation token.</param>
         /// <param name="cancellationToken">The cancellation token.</param>
         /// <returns><see cref="TryCatch{IDocumentQueryExecutionComponent}"/></returns>
-=======
->>>>>>> cc1884d4
         public static async Task<TryCatch<IDocumentQueryExecutionComponent>> TryCreateAsync(
             CosmosQueryContext queryContext,
             CosmosCrossPartitionQueryExecutionContext.CrossPartitionInitParams initParams,
