﻿//------------------------------------------------------------
// Copyright (c) Microsoft Corporation.  All rights reserved.
//------------------------------------------------------------
namespace Microsoft.Azure.Cosmos
{
    using System.Collections.Generic;

    /// <summary>
    /// Options around encryption / decryption of data.
    /// See <see href="tbd"/> for more information on client-side encryption support in Azure Cosmos DB.
    /// </summary>
#if PREVIEW
    public
#else
    internal
#endif
        class EncryptionOptions
    {
        /// <summary>
        /// Identifier of the data encryption key to be used for encrypting the data in the request payload.
        /// The data encryption key must be suitable for use with the <see cref="EncryptionAlgorithm"/> provided.
        /// </summary>
        /// <remarks>
        /// The <see cref="Encryptor"/> configured on the client is used to retrieve the actual data encryption key.
        /// </remarks>
        public string DataEncryptionKeyId { get; set; }

        /// <summary>
        /// Algorithm to be used for encrypting the data in the request payload.
        /// </summary>
        public string EncryptionAlgorithm { get; set; }

        /// <summary>
        /// For the request payload, list of JSON paths to encrypt.
        /// Example of a path specification: /sensitive
        /// </summary>
<<<<<<< HEAD
        /// <remarks>
        /// Paths that are not found in the item are ignored.
        /// Paths should not overlap, eg. passing both /a and /a/b is not valid.
        /// Array index specifications are not honored.
        /// </remarks>
=======
        /// <remarks> 
        /// Paths that are not found in the item are ignored. 
        /// Paths should not overlap, eg. passing both /a and /a/b is not valid. 
        /// Array index specifications are not honored. 
        /// </remarks> 
>>>>>>> 95ffc103
        public List<string> PathsToEncrypt { get; set; }
    }
}<|MERGE_RESOLUTION|>--- conflicted
+++ resolved
@@ -34,19 +34,11 @@
         /// For the request payload, list of JSON paths to encrypt.
         /// Example of a path specification: /sensitive
         /// </summary>
-<<<<<<< HEAD
-        /// <remarks>
-        /// Paths that are not found in the item are ignored.
-        /// Paths should not overlap, eg. passing both /a and /a/b is not valid.
-        /// Array index specifications are not honored.
-        /// </remarks>
-=======
         /// <remarks> 
         /// Paths that are not found in the item are ignored. 
         /// Paths should not overlap, eg. passing both /a and /a/b is not valid. 
         /// Array index specifications are not honored. 
         /// </remarks> 
->>>>>>> 95ffc103
         public List<string> PathsToEncrypt { get; set; }
     }
 }