﻿//------------------------------------------------------------
// Copyright (c) Microsoft Corporation.  All rights reserved.
//------------------------------------------------------------

namespace Microsoft.Azure.Cosmos.Tests
{
    using System;
    using System.Collections.Generic;
    using System.Threading;
    using System.Threading.Tasks;
    using Microsoft.Azure.Cosmos.Common;
    using Microsoft.Azure.Cosmos.Query;
    using Microsoft.Azure.Cosmos.Query.ExecutionComponent;
    using Microsoft.Azure.Documents;
    using Microsoft.VisualStudio.TestTools.UnitTesting;
    using Moq;

    [TestClass]
    public class CosmosQueryUnitTests
    {
        [TestMethod]
        public async Task TestCosmosQueryExecutionComponentOnFailure()
        {
            (IList<DocumentQueryExecutionComponentBase> components, QueryResponse response) setupContext = await this.GetAllExecutionComponents();

            foreach (DocumentQueryExecutionComponentBase component in setupContext.components)
            {
                QueryResponse response = await component.DrainAsync(1, default(CancellationToken));
                Assert.AreEqual(setupContext.response, response);
            }
        }

        [TestMethod]
        public async Task TestCosmosQueryExecutionComponentCancellation()
        {
            (IList<DocumentQueryExecutionComponentBase> components, QueryResponse response) setupContext = await this.GetAllExecutionComponents();
            CancellationTokenSource cancellationTokenSource = new CancellationTokenSource();
            cancellationTokenSource.Cancel();

            foreach (DocumentQueryExecutionComponentBase component in setupContext.components)
            {
                try
                {
                    QueryResponse response = await component.DrainAsync(1, cancellationTokenSource.Token);
                    Assert.Fail("cancellation token should have thrown an exception");
                }
                catch (OperationCanceledException e)
                {
                    Assert.IsNotNull(e.Message);
                }
            }
        }

        [TestMethod]
        [ExpectedException(typeof(InvalidOperationException))]
        public async Task TestCosmosQueryPartitionKeyDefinition()
        {
            PartitionKeyDefinition partitionKeyDefinition = new PartitionKeyDefinition();
            QueryRequestOptions queryRequestOptions = new QueryRequestOptions();
            queryRequestOptions.Properties = new Dictionary<string, object>()
            {
                {"x-ms-query-partitionkey-definition", partitionKeyDefinition }
            };

            SqlQuerySpec sqlQuerySpec = new SqlQuerySpec(@"select * from t where t.something = 42 ");
            bool requireFormattableOrderByQuery = true;
            bool allowNonValueAggregateQuery = true;
            bool isContinuationExpected = true;
<<<<<<< HEAD
            bool hasLogicalPartitionKey = false;
            CancellationTokenSource cancellation = new CancellationTokenSource();
            CancellationToken token = cancellation.Token;
=======
            CancellationTokenSource cancellationTokenSource = new CancellationTokenSource();
            CancellationToken cancellationtoken = cancellationTokenSource.Token;
>>>>>>> f9ff9310

            Mock<CollectionCache> mockCollectionCache = new Mock<CollectionCache>();
            mockCollectionCache.Setup(x => x.ResolveCollectionAsync(It.IsAny<DocumentServiceRequest>(), cancellationtoken)).Returns(Task.FromResult(new CosmosContainerSettings("mockContainer", "/pk")));

            Mock<CosmosQueryClient> client = new Mock<CosmosQueryClient>();
            client.Setup(x => x.GetCollectionCacheAsync()).Returns(Task.FromResult(mockCollectionCache.Object));
            client.Setup(x => x.ByPassQueryParsing()).Returns(false);
            client.Setup(x => x.GetPartitionedQueryExecutionInfoAsync(
                sqlQuerySpec,
                partitionKeyDefinition,
                requireFormattableOrderByQuery,
                isContinuationExpected,
                allowNonValueAggregateQuery,
<<<<<<< HEAD
                hasLogicalPartitionKey,
                token)).Throws(new InvalidOperationException("Verified that the PartitionKeyDefinition was correctly set. Cancel the rest of the query"));
=======
                cancellationtoken)).Throws(new InvalidOperationException("Verified that the PartitionKeyDefinition was correctly set. Cancel the rest of the query"));
>>>>>>> f9ff9310

            CosmosQueryExecutionContextFactory factory = new CosmosQueryExecutionContextFactory(
                client: client.Object,
                resourceTypeEnum: ResourceType.Document,
                operationType: OperationType.Query,
                resourceType: typeof(QueryResponse),
                sqlQuerySpec: sqlQuerySpec,
                queryRequestOptions: queryRequestOptions,
                resourceLink: new Uri("dbs/mockdb/colls/mockColl", UriKind.Relative),
                isContinuationExpected: isContinuationExpected,
                allowNonValueAggregateQuery: allowNonValueAggregateQuery,
                correlatedActivityId: new Guid("221FC86C-1825-4284-B10E-A6029652CCA6"));

            await factory.ExecuteNextAsync(cancellationtoken);
        }

        private async Task<(IList<DocumentQueryExecutionComponentBase> components, QueryResponse response)> GetAllExecutionComponents()
        {
            (Func<string, Task<IDocumentQueryExecutionComponent>> func, QueryResponse response) setupContext = this.SetupBaseContextToVerifyFailureScenario();

            List<DocumentQueryExecutionComponentBase> components = new List<DocumentQueryExecutionComponentBase>();
            List<AggregateOperator> operators = new List<AggregateOperator>()
            {
                AggregateOperator.Average,
                AggregateOperator.Count,
                AggregateOperator.Max,
                AggregateOperator.Min,
                AggregateOperator.Sum
            };

            components.Add(await AggregateDocumentQueryExecutionComponent.CreateAsync(
                operators.ToArray(),
                null,
                setupContext.func));

            components.Add(await DistinctDocumentQueryExecutionComponent.CreateAsync(
                     null,
                     setupContext.func,
                     DistinctQueryType.Ordered));

            components.Add(await SkipDocumentQueryExecutionComponent.CreateAsync(
                       5,
                       null,
                       setupContext.func));

            components.Add(await TakeDocumentQueryExecutionComponent.CreateLimitDocumentQueryExecutionComponentAsync(
                      5,
                      null,
                      setupContext.func));

            components.Add(await TakeDocumentQueryExecutionComponent.CreateTopDocumentQueryExecutionComponentAsync(
                       5,
                       null,
                       setupContext.func));

            return (components, setupContext.response);
        }

        private (Func<string, Task<IDocumentQueryExecutionComponent>>, QueryResponse) SetupBaseContextToVerifyFailureScenario()
        {
            Mock<QueryResponse> mockResponseMessage = new Mock<QueryResponse>();
            mockResponseMessage.Setup(x => x.IsSuccessStatusCode).Returns(false);
            // Throw an exception if the context accesses the CosmosElements array
            mockResponseMessage.Setup(x => x.CosmosElements).Throws(new ArgumentException("Context tried to access the Cosmos Elements of a failed response. Context should just return failed response."));

            Mock<IDocumentQueryExecutionComponent> baseContext = new Mock<IDocumentQueryExecutionComponent>();
            baseContext.Setup(x => x.DrainAsync(It.IsAny<int>(), It.IsAny<CancellationToken>())).Returns(Task.FromResult<QueryResponse>(mockResponseMessage.Object));
            Func<string, Task<IDocumentQueryExecutionComponent>> callBack = x => Task.FromResult<IDocumentQueryExecutionComponent>(baseContext.Object);
            return (callBack, mockResponseMessage.Object);
        }
    }
}<|MERGE_RESOLUTION|>--- conflicted
+++ resolved
@@ -66,14 +66,9 @@
             bool requireFormattableOrderByQuery = true;
             bool allowNonValueAggregateQuery = true;
             bool isContinuationExpected = true;
-<<<<<<< HEAD
             bool hasLogicalPartitionKey = false;
             CancellationTokenSource cancellation = new CancellationTokenSource();
             CancellationToken token = cancellation.Token;
-=======
-            CancellationTokenSource cancellationTokenSource = new CancellationTokenSource();
-            CancellationToken cancellationtoken = cancellationTokenSource.Token;
->>>>>>> f9ff9310
 
             Mock<CollectionCache> mockCollectionCache = new Mock<CollectionCache>();
             mockCollectionCache.Setup(x => x.ResolveCollectionAsync(It.IsAny<DocumentServiceRequest>(), cancellationtoken)).Returns(Task.FromResult(new CosmosContainerSettings("mockContainer", "/pk")));
@@ -87,12 +82,8 @@
                 requireFormattableOrderByQuery,
                 isContinuationExpected,
                 allowNonValueAggregateQuery,
-<<<<<<< HEAD
                 hasLogicalPartitionKey,
                 token)).Throws(new InvalidOperationException("Verified that the PartitionKeyDefinition was correctly set. Cancel the rest of the query"));
-=======
-                cancellationtoken)).Throws(new InvalidOperationException("Verified that the PartitionKeyDefinition was correctly set. Cancel the rest of the query"));
->>>>>>> f9ff9310
 
             CosmosQueryExecutionContextFactory factory = new CosmosQueryExecutionContextFactory(
                 client: client.Object,
