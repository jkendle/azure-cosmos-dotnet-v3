﻿//------------------------------------------------------------
// Copyright (c) Microsoft Corporation.  All rights reserved.
//------------------------------------------------------------

namespace Microsoft.Azure.Cosmos.Tests
{
    using System;
<<<<<<< HEAD
    using System.Collections.Concurrent;
=======
>>>>>>> 3dca3d9f
    using System.Collections.Generic;
    using System.Diagnostics;
    using System.Linq;
    using System.Net;
    using System.Net.Http;
<<<<<<< HEAD
    using System.Runtime.InteropServices.ComTypes;
    using System.Text;
    using System.Text.RegularExpressions;
=======
>>>>>>> 3dca3d9f
    using System.Threading;
    using System.Threading.Tasks;
    using Microsoft.Azure.Cosmos.Tracing;
    using Microsoft.Azure.Cosmos.Tracing.TraceData;
    using Microsoft.Azure.Documents;
    using Microsoft.Azure.Documents.Collections;
    using Microsoft.VisualStudio.TestTools.UnitTesting;
    using Moq;

    [TestClass]
    public class CosmosDiagnosticsUnitTests
    {
        [TestMethod]
        public void ValidateActivityScope()
        {
            Guid previousActivityId = System.Diagnostics.Trace.CorrelationManager.ActivityId;
            Guid testActivityId = Guid.NewGuid();
            System.Diagnostics.Trace.CorrelationManager.ActivityId = testActivityId;
            using (ActivityScope scope = new ActivityScope(Guid.NewGuid()))
            {
                Assert.AreNotEqual(Guid.Empty, System.Diagnostics.Trace.CorrelationManager.ActivityId, "Activity ID should not be the default");
                Assert.AreNotEqual(testActivityId, System.Diagnostics.Trace.CorrelationManager.ActivityId, "A new Activity ID should have set by the new ActivityScope");
                Assert.IsNull(ActivityScope.CreateIfDefaultActivityId());
            }

            Assert.AreEqual(testActivityId, System.Diagnostics.Trace.CorrelationManager.ActivityId, "Activity ID should be set back to previous version");
            System.Diagnostics.Trace.CorrelationManager.ActivityId = Guid.Empty;
            Assert.IsNotNull(ActivityScope.CreateIfDefaultActivityId());

            System.Diagnostics.Trace.CorrelationManager.ActivityId = previousActivityId;
        }

        [TestMethod]
        public void ValidateTransportHandlerLogging()
        {
            DocumentClientException dce = new DocumentClientException(
                "test",
                null,
                new StoreResponseNameValueCollection(),
                HttpStatusCode.Gone,
                SubStatusCodes.PartitionKeyRangeGone,
                new Uri("htts://localhost.com"));

            ITrace trace;
            RequestMessage requestMessage;
            using (trace = Cosmos.Tracing.Trace.GetRootTrace("testing"))
            {
                requestMessage = new RequestMessage(
                    HttpMethod.Get,
                    "/dbs/test/colls/abc/docs/123",
                    trace);
            }

            ResponseMessage response = dce.ToCosmosResponseMessage(requestMessage);

            Assert.AreEqual(HttpStatusCode.Gone, response.StatusCode);
            Assert.AreEqual(SubStatusCodes.PartitionKeyRangeGone, response.Headers.SubStatusCode);

            IEnumerable<PointOperationStatisticsTraceDatum> pointOperationStatistics = trace.Data.Values
                .Where(traceDatum => traceDatum is PointOperationStatisticsTraceDatum operationStatistics)
                .Select(x => (PointOperationStatisticsTraceDatum)x);

            if (pointOperationStatistics.Count() != 1)
            {
                Assert.Fail("PointOperationStatistics was not found in the diagnostics.");
            }

            PointOperationStatisticsTraceDatum operationStatistics = pointOperationStatistics.First();

            Assert.AreEqual(operationStatistics.StatusCode, HttpStatusCode.Gone);
            Assert.AreEqual(operationStatistics.SubStatusCode, SubStatusCodes.PartitionKeyRangeGone);
        }

        [TestMethod]
        public async Task ValidateActivityId()
        {
            using CosmosClient cosmosClient = MockCosmosUtil.CreateMockCosmosClient();
            CosmosClientContext clientContext = ClientContextCore.Create(
              cosmosClient,
              new MockDocumentClient(),
              new CosmosClientOptions());

            Guid result = await clientContext.OperationHelperAsync<Guid>(
                nameof(ValidateActivityId),
                new RequestOptions(),
                (trace) => this.ValidateActivityIdHelper());

            Assert.AreEqual(Guid.Empty, System.Diagnostics.Trace.CorrelationManager.ActivityId, "ActivityScope was not disposed of");
        }

        [TestMethod]
        public async Task ValidateActivityIdWithSynchronizationContext()
        {
            Mock<SynchronizationContext> mockSynchronizationContext = new Mock<SynchronizationContext>()
            {
                CallBase = true
            };

            using CosmosClient cosmosClient = MockCosmosUtil.CreateMockCosmosClient();
            CosmosClientContext clientContext = ClientContextCore.Create(
                cosmosClient,
                new MockDocumentClient(),
                new CosmosClientOptions());

            try
            {
                SynchronizationContext.SetSynchronizationContext(mockSynchronizationContext.Object);

                Guid result = await clientContext.OperationHelperAsync<Guid>(
                    nameof(ValidateActivityIdWithSynchronizationContext),
                    new RequestOptions(),
                    (trace) => this.ValidateActivityIdHelper());

                Assert.AreEqual(Guid.Empty, System.Diagnostics.Trace.CorrelationManager.ActivityId, "ActivityScope was not disposed of");
            }
            finally
            {
                SynchronizationContext.SetSynchronizationContext(null);
            }
        }

        private Task<Guid> ValidateActivityIdHelper()
        {
            Guid activityId = System.Diagnostics.Trace.CorrelationManager.ActivityId;
            Assert.AreNotEqual(Guid.Empty, activityId);
            return Task.FromResult(activityId);
        }
<<<<<<< HEAD

        [TestMethod]
        public void ValidateDiagnosticsContext()
        {
            CosmosDiagnosticsContext cosmosDiagnostics = new CosmosDiagnosticsContextCore(
                nameof(ValidateDiagnosticsContext),
                "cosmos-netstandard-sdk");
            cosmosDiagnostics.GetOverallScope().Dispose();
            string diagnostics = cosmosDiagnostics.ToString();

            //Test the default user agent string
            JObject jObject = JObject.Parse(diagnostics);
            JToken summary = jObject["Summary"];
            Assert.IsTrue(summary["UserAgent"].ToString().Contains("cosmos-netstandard-sdk"), "Diagnostics should have user agent string");

            cosmosDiagnostics = new CosmosDiagnosticsContextCore(
                nameof(ValidateDiagnosticsContext),
                "MyCustomUserAgentString");
            using (cosmosDiagnostics.GetOverallScope())
            {
                // Test all the different operations on diagnostics context
                Thread.Sleep(TimeSpan.FromSeconds(1));
                using (cosmosDiagnostics.CreateScope("ValidateScope"))
                {
                    Thread.Sleep(TimeSpan.FromSeconds(1));
                    cosmosDiagnostics.AddDiagnosticsInternal(new PointOperationStatistics(
                        new Guid("692ab2f2-41ba-486b-aad7-8c7c6c52379f").ToString(),
                        (HttpStatusCode)429,
                        Documents.SubStatusCodes.Unknown,
                        DateTime.UtcNow,
                        42,
                        null,
                        HttpMethod.Get,
                        "http://MockUri.com",
                        null,
                        null));
                }

                using (cosmosDiagnostics.CreateScope("SuccessScope"))
                {
                    cosmosDiagnostics.AddDiagnosticsInternal(new PointOperationStatistics(
                        new Guid("de09baab-71a4-4897-a163-470711c93ed3").ToString(),
                        HttpStatusCode.OK,
                        Documents.SubStatusCodes.Unknown,
                        DateTime.UtcNow,
                        42,
                        null,
                        HttpMethod.Get,
                        "http://MockUri.com",
                        null,
                        null));
                }
            }

            string result = cosmosDiagnostics.ToString();

            string regex = @"\{""DiagnosticVersion"":""2"",""Summary"":\{""StartUtc"":"".+Z"",""TotalElapsedTimeInMs"":.+,""UserAgent"":""MyCustomUserAgentString"",""TotalRequestCount"":2,""FailedRequestCount"":1,""Operation"":""ValidateDiagnosticsContext""\},""Context"":\[\{""Id"":""ValidateScope"",""ElapsedTimeInMs"":.+\},\{""Id"":""PointOperationStatistics"",""ActivityId"":""692ab2f2-41ba-486b-aad7-8c7c6c52379f"",""ResponseTimeUtc"":"".+Z"",""StatusCode"":429,""SubStatusCode"":0,""RequestCharge"":42.0,""RequestUri"":""http://MockUri.com"",""RequestSessionToken"":null,""ResponseSessionToken"":null\},\{""Id"":""SuccessScope"",""ElapsedTimeInMs"":.+\},\{""Id"":""PointOperationStatistics"",""ActivityId"":""de09baab-71a4-4897-a163-470711c93ed3"",""ResponseTimeUtc"":"".+Z"",""StatusCode"":200,""SubStatusCode"":0,""RequestCharge"":42.0,""RequestUri"":""http://MockUri.com"",""RequestSessionToken"":null,""ResponseSessionToken"":null\}\]\}";
            Assert.IsTrue(Regex.IsMatch(result, regex), $"regex: {regex} result: {result}");

            JToken jToken = JToken.Parse(result);
            double total = jToken["Summary"]["TotalElapsedTimeInMs"].ToObject<double>();
            Assert.IsTrue(total > TimeSpan.FromSeconds(2).TotalMilliseconds);
            double overalScope = jToken["Context"][0]["ElapsedTimeInMs"].ToObject<double>();
            Assert.IsTrue(overalScope < total);
            Assert.IsTrue(overalScope > TimeSpan.FromSeconds(1).TotalMilliseconds);
            double innerScope = jToken["Context"][2]["ElapsedTimeInMs"].ToObject<double>();
            Assert.IsTrue(innerScope > 0);
        }

        [TestMethod]
        public void ValidateDiagnosticsAppendContext()
        {
            CosmosDiagnosticsContext cosmosDiagnostics = new CosmosDiagnosticsContextCore(
                nameof(ValidateDiagnosticsAppendContext),
                "MyCustomUserAgentString");
            CosmosDiagnosticsContext cosmosDiagnostics2;

            using (cosmosDiagnostics.GetOverallScope())
            {
                // Test all the different operations on diagnostics context
                using (cosmosDiagnostics.CreateScope("ValidateScope"))
                {
                    Thread.Sleep(TimeSpan.FromSeconds(2));
                }

                cosmosDiagnostics2 = new CosmosDiagnosticsContextCore(
                    nameof(ValidateDiagnosticsAppendContext),
                    "MyCustomUserAgentString");
                cosmosDiagnostics2.GetOverallScope().Dispose();

                using (cosmosDiagnostics.CreateScope("CosmosDiagnostics2Scope"))
                {
                    Thread.Sleep(TimeSpan.FromMilliseconds(100));
                }

                bool insertIntoDiagnostics1 = true;
                bool isInsertDiagnostics = false;
                // Start a background thread and ensure that no exception occurs even if items are getting added to the context
                // when 2 contexts are appended.
                Task.Run(() =>
                {
                    isInsertDiagnostics = true;
                    CosmosSystemInfo cosmosSystemInfo = new CosmosSystemInfo(
                        cpuLoadHistory: new Documents.Rntbd.CpuLoadHistory(new List<Documents.Rntbd.CpuLoad>().AsReadOnly(), TimeSpan.FromSeconds(1)));
                    while (insertIntoDiagnostics1)
                    {
                        cosmosDiagnostics.AddDiagnosticsInternal(cosmosSystemInfo);
                    }
                });

                while (!isInsertDiagnostics)
                {
                    Task.Delay(TimeSpan.FromMilliseconds(10)).Wait();
                }

                cosmosDiagnostics2.AddDiagnosticsInternal(cosmosDiagnostics);

                // Stop the background inserts
                insertIntoDiagnostics1 = false;
            }

            string diagnostics = cosmosDiagnostics2.ToString();
            Assert.IsTrue(diagnostics.Contains("MyCustomUserAgentString"));
            Assert.IsTrue(diagnostics.Contains("ValidateScope"));
            Assert.IsTrue(diagnostics.Contains("CosmosDiagnostics2Scope"));
        }

        [TestMethod]
        public void ValidateDiagnosticsAppendContextConcurrentCalls()
        {
            int threadCount = 10;
            int itemCountPerThread = 100000;
            ConcurrentStack<Exception> concurrentStack = new ConcurrentStack<Exception>();
            CosmosDiagnosticsContext cosmosDiagnostics = new CosmosDiagnosticsContextCore(
             nameof(ValidateDiagnosticsAppendContext),
             "MyCustomUserAgentString");
            using (cosmosDiagnostics.GetOverallScope())
            {
                // Test all the different operations on diagnostics context
                using (cosmosDiagnostics.CreateScope("ValidateScope"))
                {
                    Thread.Sleep(TimeSpan.FromSeconds(2));
                }

                List<Thread> threads = new List<Thread>(threadCount);
                for (int i = 0; i < threadCount; i++)
                {
                    Thread thread = new Thread(() =>
                        this.AddDiagnosticsInBackgroundLoop(
                            itemCountPerThread,
                            cosmosDiagnostics,
                            concurrentStack));
                    thread.Start();
                    threads.Add(thread);
                }

                foreach (Thread thread in threads)
                {
                    thread.Join();
                }
            }

            Assert.AreEqual(0, concurrentStack.Count, $"Exceptions count: {concurrentStack.Count} Exceptions: {string.Join(';', concurrentStack)}");
            int count = cosmosDiagnostics.Count();
            Assert.AreEqual((threadCount * itemCountPerThread) + 1, count);
        }

        private void AddDiagnosticsInBackgroundLoop(
            int count,
            CosmosDiagnosticsContext cosmosDiagnostics,
            ConcurrentStack<Exception> concurrentStack)
        {
            CosmosDiagnosticsContext cosmosDiagnostics2 = new CosmosDiagnosticsContextCore(
                    nameof(ValidateDiagnosticsAppendContext),
                    "MyCustomUserAgentString");
            Random random = new Random();
            cosmosDiagnostics2.GetOverallScope().Dispose();

            for (int i = 0; i < count; i++)
            {
                try
                {
                    cosmosDiagnostics.AddDiagnosticsInternal(cosmosDiagnostics2);
                }
                catch (Exception e)
                {
                    concurrentStack.Append(e);
                }
            }
        }

        [TestMethod]
        public void ValidateClientSideRequestStatisticsToString()
        {
            // Verify that API using the interface get the older v2 string
            CosmosDiagnosticsContext diagnosticsContext = MockCosmosUtil.CreateDiagnosticsContext();
            diagnosticsContext.GetOverallScope().Dispose();

            CosmosClientSideRequestStatistics clientSideRequestStatistics = new CosmosClientSideRequestStatistics(diagnosticsContext);
            string noInfo = clientSideRequestStatistics.ToString();
            Assert.AreEqual("Please see CosmosDiagnostics", noInfo);

            StringBuilder stringBuilder = new StringBuilder();
            clientSideRequestStatistics.AppendToBuilder(stringBuilder);
            string noInfoStringBuilder = stringBuilder.ToString();
            Assert.AreEqual("Please see CosmosDiagnostics", noInfo);

            string id = clientSideRequestStatistics.RecordAddressResolutionStart(new Uri("https://testuri"));
            clientSideRequestStatistics.RecordAddressResolutionEnd(id);

            Documents.DocumentServiceRequest documentServiceRequest = new Documents.DocumentServiceRequest(
                    operationType: Documents.OperationType.Read,
                    resourceIdOrFullName: null,
                    resourceType: Documents.ResourceType.Database,
                    body: null,
                    headers: null,
                    isNameBased: false,
                    authorizationTokenType: Documents.AuthorizationTokenType.PrimaryMasterKey);

            clientSideRequestStatistics.RecordRequest(documentServiceRequest);
            clientSideRequestStatistics.RecordResponse(
                documentServiceRequest,
                new Documents.StoreResult(
                    storeResponse: new Documents.StoreResponse(),
                    exception: null,
                    partitionKeyRangeId: "PkRange",
                    lsn: 42,
                    quorumAckedLsn: 4242,
                    requestCharge: 9000.42,
                    currentReplicaSetSize: 3,
                    currentWriteQuorum: 4,
                    isValid: true,
                    storePhysicalAddress: null,
                    globalCommittedLSN: 2,
                    numberOfReadRegions: 1,
                    itemLSN: 5,
                    sessionToken: null,
                    usingLocalLSN: true,
                    activityId: Guid.NewGuid().ToString()));

            string statistics = clientSideRequestStatistics.ToString();
            Assert.AreEqual("Please see CosmosDiagnostics", statistics);
        }


        [TestMethod]
        public void TestUpdatesWhileVisiting()
        {
            CosmosDiagnosticsContext cosmosDiagnostics = MockCosmosUtil.CreateDiagnosticsContext();
            cosmosDiagnostics.CreateScope("FirstScope");

            bool isFirst = true;
            foreach (CosmosDiagnosticsInternal diagnostic in cosmosDiagnostics)
            {
                if (isFirst)
                {
                    cosmosDiagnostics.CreateScope("SecondScope");
                    isFirst = false;
                }

                diagnostic.ToString();
            }
        }

        [TestMethod]
        public void ValidateRetriableRequestsCount()
        {
            CosmosDiagnosticsContext cosmosDiagnostics = new CosmosDiagnosticsContextCore(
                nameof(ValidateRetriableRequestsCount),
                "cosmos-netstandard-sdk");
            cosmosDiagnostics.GetOverallScope().Dispose();
            using (cosmosDiagnostics.GetOverallScope())
            {
                // Test all the different operations on diagnostics context
                using (cosmosDiagnostics.CreateScope("ValidateScope"))
                {
                    Assert.AreEqual(0, cosmosDiagnostics.GetRetriableResponseCount());
                    Assert.AreEqual(0, cosmosDiagnostics.GetFailedResponseCount());
                    Assert.AreEqual(0, cosmosDiagnostics.GetTotalResponseCount());

                    cosmosDiagnostics.AddDiagnosticsInternal(new PointOperationStatistics(
                        new Guid("692ab2f2-41ba-486b-aad7-8c7c6c52379f").ToString(),
                        (HttpStatusCode)429,
                        Documents.SubStatusCodes.Unknown,
                        DateTime.UtcNow,
                        42,
                        null,
                        HttpMethod.Get,
                        "http://MockUri.com",
                        null,
                        null));

                    Assert.AreEqual(1, cosmosDiagnostics.GetRetriableResponseCount());
                    Assert.AreEqual(1, cosmosDiagnostics.GetFailedResponseCount());
                    Assert.AreEqual(1, cosmosDiagnostics.GetTotalResponseCount());

                    cosmosDiagnostics.AddDiagnosticsInternal(
                        new StoreResponseStatistics(
                            DateTime.UtcNow,
                            DateTime.UtcNow,
                            StoreResult.CreateStoreResult(
                                new StoreResponse { Status = 449 }, null, false, false),
                            ResourceType.Document,
                            OperationType.Delete,
                            new Uri("http://MockUri.com")));

                    Assert.AreEqual(2, cosmosDiagnostics.GetRetriableResponseCount());
                    Assert.AreEqual(2, cosmosDiagnostics.GetFailedResponseCount());
                    Assert.AreEqual(2, cosmosDiagnostics.GetTotalResponseCount());

                    cosmosDiagnostics.AddDiagnosticsInternal(
                        new StoreResponseStatistics(
                            DateTime.UtcNow,
                            DateTime.UtcNow,
                            StoreResult.CreateStoreResult(
                                new StoreResponse { Status = 503 }, null, false, false),
                            ResourceType.Document,
                            OperationType.Delete,
                            new Uri("http://MockUri.com")));

                    Assert.AreEqual(2, cosmosDiagnostics.GetRetriableResponseCount());
                    Assert.AreEqual(3, cosmosDiagnostics.GetFailedResponseCount());
                    Assert.AreEqual(3, cosmosDiagnostics.GetTotalResponseCount());
                }

                Assert.AreEqual(2, cosmosDiagnostics.GetRetriableResponseCount());
                Assert.AreEqual(3, cosmosDiagnostics.GetFailedResponseCount());
                Assert.AreEqual(3, cosmosDiagnostics.GetTotalResponseCount());
            }

            Assert.AreEqual(2, cosmosDiagnostics.GetRetriableResponseCount());
            Assert.AreEqual(3, cosmosDiagnostics.GetFailedResponseCount());
            Assert.AreEqual(3, cosmosDiagnostics.GetTotalResponseCount());

            CosmosDiagnosticsContext cosmosDiagnostics2 = new CosmosDiagnosticsContextCore(
                nameof(ValidateRetriableRequestsCount),
                "cosmos-netstandard-sdk");

            cosmosDiagnostics2.AddDiagnosticsInternal(cosmosDiagnostics);

            Assert.AreEqual(2, cosmosDiagnostics2.GetRetriableResponseCount());
            Assert.AreEqual(3, cosmosDiagnostics2.GetFailedResponseCount());
            Assert.AreEqual(3, cosmosDiagnostics2.GetTotalResponseCount());
        }
=======
>>>>>>> 3dca3d9f
    }
}<|MERGE_RESOLUTION|>--- conflicted
+++ resolved
@@ -5,21 +5,11 @@
 namespace Microsoft.Azure.Cosmos.Tests
 {
     using System;
-<<<<<<< HEAD
-    using System.Collections.Concurrent;
-=======
->>>>>>> 3dca3d9f
     using System.Collections.Generic;
     using System.Diagnostics;
     using System.Linq;
     using System.Net;
     using System.Net.Http;
-<<<<<<< HEAD
-    using System.Runtime.InteropServices.ComTypes;
-    using System.Text;
-    using System.Text.RegularExpressions;
-=======
->>>>>>> 3dca3d9f
     using System.Threading;
     using System.Threading.Tasks;
     using Microsoft.Azure.Cosmos.Tracing;
@@ -147,352 +137,5 @@
             Assert.AreNotEqual(Guid.Empty, activityId);
             return Task.FromResult(activityId);
         }
-<<<<<<< HEAD
-
-        [TestMethod]
-        public void ValidateDiagnosticsContext()
-        {
-            CosmosDiagnosticsContext cosmosDiagnostics = new CosmosDiagnosticsContextCore(
-                nameof(ValidateDiagnosticsContext),
-                "cosmos-netstandard-sdk");
-            cosmosDiagnostics.GetOverallScope().Dispose();
-            string diagnostics = cosmosDiagnostics.ToString();
-
-            //Test the default user agent string
-            JObject jObject = JObject.Parse(diagnostics);
-            JToken summary = jObject["Summary"];
-            Assert.IsTrue(summary["UserAgent"].ToString().Contains("cosmos-netstandard-sdk"), "Diagnostics should have user agent string");
-
-            cosmosDiagnostics = new CosmosDiagnosticsContextCore(
-                nameof(ValidateDiagnosticsContext),
-                "MyCustomUserAgentString");
-            using (cosmosDiagnostics.GetOverallScope())
-            {
-                // Test all the different operations on diagnostics context
-                Thread.Sleep(TimeSpan.FromSeconds(1));
-                using (cosmosDiagnostics.CreateScope("ValidateScope"))
-                {
-                    Thread.Sleep(TimeSpan.FromSeconds(1));
-                    cosmosDiagnostics.AddDiagnosticsInternal(new PointOperationStatistics(
-                        new Guid("692ab2f2-41ba-486b-aad7-8c7c6c52379f").ToString(),
-                        (HttpStatusCode)429,
-                        Documents.SubStatusCodes.Unknown,
-                        DateTime.UtcNow,
-                        42,
-                        null,
-                        HttpMethod.Get,
-                        "http://MockUri.com",
-                        null,
-                        null));
-                }
-
-                using (cosmosDiagnostics.CreateScope("SuccessScope"))
-                {
-                    cosmosDiagnostics.AddDiagnosticsInternal(new PointOperationStatistics(
-                        new Guid("de09baab-71a4-4897-a163-470711c93ed3").ToString(),
-                        HttpStatusCode.OK,
-                        Documents.SubStatusCodes.Unknown,
-                        DateTime.UtcNow,
-                        42,
-                        null,
-                        HttpMethod.Get,
-                        "http://MockUri.com",
-                        null,
-                        null));
-                }
-            }
-
-            string result = cosmosDiagnostics.ToString();
-
-            string regex = @"\{""DiagnosticVersion"":""2"",""Summary"":\{""StartUtc"":"".+Z"",""TotalElapsedTimeInMs"":.+,""UserAgent"":""MyCustomUserAgentString"",""TotalRequestCount"":2,""FailedRequestCount"":1,""Operation"":""ValidateDiagnosticsContext""\},""Context"":\[\{""Id"":""ValidateScope"",""ElapsedTimeInMs"":.+\},\{""Id"":""PointOperationStatistics"",""ActivityId"":""692ab2f2-41ba-486b-aad7-8c7c6c52379f"",""ResponseTimeUtc"":"".+Z"",""StatusCode"":429,""SubStatusCode"":0,""RequestCharge"":42.0,""RequestUri"":""http://MockUri.com"",""RequestSessionToken"":null,""ResponseSessionToken"":null\},\{""Id"":""SuccessScope"",""ElapsedTimeInMs"":.+\},\{""Id"":""PointOperationStatistics"",""ActivityId"":""de09baab-71a4-4897-a163-470711c93ed3"",""ResponseTimeUtc"":"".+Z"",""StatusCode"":200,""SubStatusCode"":0,""RequestCharge"":42.0,""RequestUri"":""http://MockUri.com"",""RequestSessionToken"":null,""ResponseSessionToken"":null\}\]\}";
-            Assert.IsTrue(Regex.IsMatch(result, regex), $"regex: {regex} result: {result}");
-
-            JToken jToken = JToken.Parse(result);
-            double total = jToken["Summary"]["TotalElapsedTimeInMs"].ToObject<double>();
-            Assert.IsTrue(total > TimeSpan.FromSeconds(2).TotalMilliseconds);
-            double overalScope = jToken["Context"][0]["ElapsedTimeInMs"].ToObject<double>();
-            Assert.IsTrue(overalScope < total);
-            Assert.IsTrue(overalScope > TimeSpan.FromSeconds(1).TotalMilliseconds);
-            double innerScope = jToken["Context"][2]["ElapsedTimeInMs"].ToObject<double>();
-            Assert.IsTrue(innerScope > 0);
-        }
-
-        [TestMethod]
-        public void ValidateDiagnosticsAppendContext()
-        {
-            CosmosDiagnosticsContext cosmosDiagnostics = new CosmosDiagnosticsContextCore(
-                nameof(ValidateDiagnosticsAppendContext),
-                "MyCustomUserAgentString");
-            CosmosDiagnosticsContext cosmosDiagnostics2;
-
-            using (cosmosDiagnostics.GetOverallScope())
-            {
-                // Test all the different operations on diagnostics context
-                using (cosmosDiagnostics.CreateScope("ValidateScope"))
-                {
-                    Thread.Sleep(TimeSpan.FromSeconds(2));
-                }
-
-                cosmosDiagnostics2 = new CosmosDiagnosticsContextCore(
-                    nameof(ValidateDiagnosticsAppendContext),
-                    "MyCustomUserAgentString");
-                cosmosDiagnostics2.GetOverallScope().Dispose();
-
-                using (cosmosDiagnostics.CreateScope("CosmosDiagnostics2Scope"))
-                {
-                    Thread.Sleep(TimeSpan.FromMilliseconds(100));
-                }
-
-                bool insertIntoDiagnostics1 = true;
-                bool isInsertDiagnostics = false;
-                // Start a background thread and ensure that no exception occurs even if items are getting added to the context
-                // when 2 contexts are appended.
-                Task.Run(() =>
-                {
-                    isInsertDiagnostics = true;
-                    CosmosSystemInfo cosmosSystemInfo = new CosmosSystemInfo(
-                        cpuLoadHistory: new Documents.Rntbd.CpuLoadHistory(new List<Documents.Rntbd.CpuLoad>().AsReadOnly(), TimeSpan.FromSeconds(1)));
-                    while (insertIntoDiagnostics1)
-                    {
-                        cosmosDiagnostics.AddDiagnosticsInternal(cosmosSystemInfo);
-                    }
-                });
-
-                while (!isInsertDiagnostics)
-                {
-                    Task.Delay(TimeSpan.FromMilliseconds(10)).Wait();
-                }
-
-                cosmosDiagnostics2.AddDiagnosticsInternal(cosmosDiagnostics);
-
-                // Stop the background inserts
-                insertIntoDiagnostics1 = false;
-            }
-
-            string diagnostics = cosmosDiagnostics2.ToString();
-            Assert.IsTrue(diagnostics.Contains("MyCustomUserAgentString"));
-            Assert.IsTrue(diagnostics.Contains("ValidateScope"));
-            Assert.IsTrue(diagnostics.Contains("CosmosDiagnostics2Scope"));
-        }
-
-        [TestMethod]
-        public void ValidateDiagnosticsAppendContextConcurrentCalls()
-        {
-            int threadCount = 10;
-            int itemCountPerThread = 100000;
-            ConcurrentStack<Exception> concurrentStack = new ConcurrentStack<Exception>();
-            CosmosDiagnosticsContext cosmosDiagnostics = new CosmosDiagnosticsContextCore(
-             nameof(ValidateDiagnosticsAppendContext),
-             "MyCustomUserAgentString");
-            using (cosmosDiagnostics.GetOverallScope())
-            {
-                // Test all the different operations on diagnostics context
-                using (cosmosDiagnostics.CreateScope("ValidateScope"))
-                {
-                    Thread.Sleep(TimeSpan.FromSeconds(2));
-                }
-
-                List<Thread> threads = new List<Thread>(threadCount);
-                for (int i = 0; i < threadCount; i++)
-                {
-                    Thread thread = new Thread(() =>
-                        this.AddDiagnosticsInBackgroundLoop(
-                            itemCountPerThread,
-                            cosmosDiagnostics,
-                            concurrentStack));
-                    thread.Start();
-                    threads.Add(thread);
-                }
-
-                foreach (Thread thread in threads)
-                {
-                    thread.Join();
-                }
-            }
-
-            Assert.AreEqual(0, concurrentStack.Count, $"Exceptions count: {concurrentStack.Count} Exceptions: {string.Join(';', concurrentStack)}");
-            int count = cosmosDiagnostics.Count();
-            Assert.AreEqual((threadCount * itemCountPerThread) + 1, count);
-        }
-
-        private void AddDiagnosticsInBackgroundLoop(
-            int count,
-            CosmosDiagnosticsContext cosmosDiagnostics,
-            ConcurrentStack<Exception> concurrentStack)
-        {
-            CosmosDiagnosticsContext cosmosDiagnostics2 = new CosmosDiagnosticsContextCore(
-                    nameof(ValidateDiagnosticsAppendContext),
-                    "MyCustomUserAgentString");
-            Random random = new Random();
-            cosmosDiagnostics2.GetOverallScope().Dispose();
-
-            for (int i = 0; i < count; i++)
-            {
-                try
-                {
-                    cosmosDiagnostics.AddDiagnosticsInternal(cosmosDiagnostics2);
-                }
-                catch (Exception e)
-                {
-                    concurrentStack.Append(e);
-                }
-            }
-        }
-
-        [TestMethod]
-        public void ValidateClientSideRequestStatisticsToString()
-        {
-            // Verify that API using the interface get the older v2 string
-            CosmosDiagnosticsContext diagnosticsContext = MockCosmosUtil.CreateDiagnosticsContext();
-            diagnosticsContext.GetOverallScope().Dispose();
-
-            CosmosClientSideRequestStatistics clientSideRequestStatistics = new CosmosClientSideRequestStatistics(diagnosticsContext);
-            string noInfo = clientSideRequestStatistics.ToString();
-            Assert.AreEqual("Please see CosmosDiagnostics", noInfo);
-
-            StringBuilder stringBuilder = new StringBuilder();
-            clientSideRequestStatistics.AppendToBuilder(stringBuilder);
-            string noInfoStringBuilder = stringBuilder.ToString();
-            Assert.AreEqual("Please see CosmosDiagnostics", noInfo);
-
-            string id = clientSideRequestStatistics.RecordAddressResolutionStart(new Uri("https://testuri"));
-            clientSideRequestStatistics.RecordAddressResolutionEnd(id);
-
-            Documents.DocumentServiceRequest documentServiceRequest = new Documents.DocumentServiceRequest(
-                    operationType: Documents.OperationType.Read,
-                    resourceIdOrFullName: null,
-                    resourceType: Documents.ResourceType.Database,
-                    body: null,
-                    headers: null,
-                    isNameBased: false,
-                    authorizationTokenType: Documents.AuthorizationTokenType.PrimaryMasterKey);
-
-            clientSideRequestStatistics.RecordRequest(documentServiceRequest);
-            clientSideRequestStatistics.RecordResponse(
-                documentServiceRequest,
-                new Documents.StoreResult(
-                    storeResponse: new Documents.StoreResponse(),
-                    exception: null,
-                    partitionKeyRangeId: "PkRange",
-                    lsn: 42,
-                    quorumAckedLsn: 4242,
-                    requestCharge: 9000.42,
-                    currentReplicaSetSize: 3,
-                    currentWriteQuorum: 4,
-                    isValid: true,
-                    storePhysicalAddress: null,
-                    globalCommittedLSN: 2,
-                    numberOfReadRegions: 1,
-                    itemLSN: 5,
-                    sessionToken: null,
-                    usingLocalLSN: true,
-                    activityId: Guid.NewGuid().ToString()));
-
-            string statistics = clientSideRequestStatistics.ToString();
-            Assert.AreEqual("Please see CosmosDiagnostics", statistics);
-        }
-
-
-        [TestMethod]
-        public void TestUpdatesWhileVisiting()
-        {
-            CosmosDiagnosticsContext cosmosDiagnostics = MockCosmosUtil.CreateDiagnosticsContext();
-            cosmosDiagnostics.CreateScope("FirstScope");
-
-            bool isFirst = true;
-            foreach (CosmosDiagnosticsInternal diagnostic in cosmosDiagnostics)
-            {
-                if (isFirst)
-                {
-                    cosmosDiagnostics.CreateScope("SecondScope");
-                    isFirst = false;
-                }
-
-                diagnostic.ToString();
-            }
-        }
-
-        [TestMethod]
-        public void ValidateRetriableRequestsCount()
-        {
-            CosmosDiagnosticsContext cosmosDiagnostics = new CosmosDiagnosticsContextCore(
-                nameof(ValidateRetriableRequestsCount),
-                "cosmos-netstandard-sdk");
-            cosmosDiagnostics.GetOverallScope().Dispose();
-            using (cosmosDiagnostics.GetOverallScope())
-            {
-                // Test all the different operations on diagnostics context
-                using (cosmosDiagnostics.CreateScope("ValidateScope"))
-                {
-                    Assert.AreEqual(0, cosmosDiagnostics.GetRetriableResponseCount());
-                    Assert.AreEqual(0, cosmosDiagnostics.GetFailedResponseCount());
-                    Assert.AreEqual(0, cosmosDiagnostics.GetTotalResponseCount());
-
-                    cosmosDiagnostics.AddDiagnosticsInternal(new PointOperationStatistics(
-                        new Guid("692ab2f2-41ba-486b-aad7-8c7c6c52379f").ToString(),
-                        (HttpStatusCode)429,
-                        Documents.SubStatusCodes.Unknown,
-                        DateTime.UtcNow,
-                        42,
-                        null,
-                        HttpMethod.Get,
-                        "http://MockUri.com",
-                        null,
-                        null));
-
-                    Assert.AreEqual(1, cosmosDiagnostics.GetRetriableResponseCount());
-                    Assert.AreEqual(1, cosmosDiagnostics.GetFailedResponseCount());
-                    Assert.AreEqual(1, cosmosDiagnostics.GetTotalResponseCount());
-
-                    cosmosDiagnostics.AddDiagnosticsInternal(
-                        new StoreResponseStatistics(
-                            DateTime.UtcNow,
-                            DateTime.UtcNow,
-                            StoreResult.CreateStoreResult(
-                                new StoreResponse { Status = 449 }, null, false, false),
-                            ResourceType.Document,
-                            OperationType.Delete,
-                            new Uri("http://MockUri.com")));
-
-                    Assert.AreEqual(2, cosmosDiagnostics.GetRetriableResponseCount());
-                    Assert.AreEqual(2, cosmosDiagnostics.GetFailedResponseCount());
-                    Assert.AreEqual(2, cosmosDiagnostics.GetTotalResponseCount());
-
-                    cosmosDiagnostics.AddDiagnosticsInternal(
-                        new StoreResponseStatistics(
-                            DateTime.UtcNow,
-                            DateTime.UtcNow,
-                            StoreResult.CreateStoreResult(
-                                new StoreResponse { Status = 503 }, null, false, false),
-                            ResourceType.Document,
-                            OperationType.Delete,
-                            new Uri("http://MockUri.com")));
-
-                    Assert.AreEqual(2, cosmosDiagnostics.GetRetriableResponseCount());
-                    Assert.AreEqual(3, cosmosDiagnostics.GetFailedResponseCount());
-                    Assert.AreEqual(3, cosmosDiagnostics.GetTotalResponseCount());
-                }
-
-                Assert.AreEqual(2, cosmosDiagnostics.GetRetriableResponseCount());
-                Assert.AreEqual(3, cosmosDiagnostics.GetFailedResponseCount());
-                Assert.AreEqual(3, cosmosDiagnostics.GetTotalResponseCount());
-            }
-
-            Assert.AreEqual(2, cosmosDiagnostics.GetRetriableResponseCount());
-            Assert.AreEqual(3, cosmosDiagnostics.GetFailedResponseCount());
-            Assert.AreEqual(3, cosmosDiagnostics.GetTotalResponseCount());
-
-            CosmosDiagnosticsContext cosmosDiagnostics2 = new CosmosDiagnosticsContextCore(
-                nameof(ValidateRetriableRequestsCount),
-                "cosmos-netstandard-sdk");
-
-            cosmosDiagnostics2.AddDiagnosticsInternal(cosmosDiagnostics);
-
-            Assert.AreEqual(2, cosmosDiagnostics2.GetRetriableResponseCount());
-            Assert.AreEqual(3, cosmosDiagnostics2.GetFailedResponseCount());
-            Assert.AreEqual(3, cosmosDiagnostics2.GetTotalResponseCount());
-        }
-=======
->>>>>>> 3dca3d9f
     }
 }