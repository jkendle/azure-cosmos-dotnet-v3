﻿//------------------------------------------------------------
// Copyright (c) Microsoft Corporation.  All rights reserved.
//------------------------------------------------------------
namespace Microsoft.Azure.Cosmos.Query.Core.ExecutionComponent.GroupBy
{
    using System;
    using System.Collections.Generic;
<<<<<<< HEAD
    using System.Linq;
=======
    using System.Runtime.CompilerServices;
>>>>>>> cc1884d4
    using System.Threading;
    using System.Threading.Tasks;
    using Microsoft.Azure.Cosmos.CosmosElements;
    using Microsoft.Azure.Cosmos.Json;
    using Microsoft.Azure.Cosmos.Query.Core.ContinuationTokens;
    using Microsoft.Azure.Cosmos.Query.Core.Exceptions;
    using Microsoft.Azure.Cosmos.Query.Core.ExecutionComponent.Aggregate;
    using Microsoft.Azure.Cosmos.Query.Core.Metrics;
    using Microsoft.Azure.Cosmos.Query.Core.Monads;
    using Microsoft.Azure.Cosmos.Query.Core.QueryClient;

    internal abstract partial class GroupByDocumentQueryExecutionComponent : DocumentQueryExecutionComponentBase
    {
        private sealed class ComputeGroupByDocumentQueryExecutionComponent : GroupByDocumentQueryExecutionComponent
        {
            private const string DoneReadingGroupingsContinuationToken = "DONE";
            private static readonly CosmosElement DoneCosmosElementToken = CosmosString.Create(DoneReadingGroupingsContinuationToken);

            private static readonly IReadOnlyList<CosmosElement> EmptyResults = new List<CosmosElement>().AsReadOnly();
            private static readonly IReadOnlyDictionary<string, QueryMetrics> EmptyQueryMetrics = new Dictionary<string, QueryMetrics>();

            private ComputeGroupByDocumentQueryExecutionComponent(
                IDocumentQueryExecutionComponent source,
                GroupingTable groupingTable)
                : base(
                      source,
                      groupingTable)
            {
            }

            public static async Task<TryCatch<IDocumentQueryExecutionComponent>> TryCreateAsync(
                CosmosElement requestContinuation,
                Func<CosmosElement, Task<TryCatch<IDocumentQueryExecutionComponent>>> tryCreateSourceAsync,
                IReadOnlyDictionary<string, AggregateOperator?> groupByAliasToAggregateType,
                IReadOnlyList<string> orderedAliases,
                bool hasSelectValue)
            {
                GroupByContinuationToken groupByContinuationToken;
                if (requestContinuation != null)
                {
                    if (!GroupByContinuationToken.TryParse(requestContinuation, out groupByContinuationToken))
                    {
                        return TryCatch<IDocumentQueryExecutionComponent>.FromException(
                            new MalformedContinuationTokenException($"Invalid {nameof(GroupByContinuationToken)}: '{requestContinuation}'"));
                    }
                }
                else
                {
                    groupByContinuationToken = new GroupByContinuationToken(
                        groupingTableContinuationToken: null,
                        sourceContinuationToken: null);
                }

                TryCatch<IDocumentQueryExecutionComponent> tryCreateSource;
                if ((groupByContinuationToken.SourceContinuationToken is CosmosString sourceContinuationToken)
                    && (sourceContinuationToken.Value == ComputeGroupByDocumentQueryExecutionComponent.DoneReadingGroupingsContinuationToken))
                {
                    tryCreateSource = TryCatch<IDocumentQueryExecutionComponent>.FromResult(DoneDocumentQueryExecutionComponent.Value);
                }
                else
                {
                    tryCreateSource = await tryCreateSourceAsync(groupByContinuationToken.SourceContinuationToken);
                }

                if (!tryCreateSource.Succeeded)
                {
                    return TryCatch<IDocumentQueryExecutionComponent>.FromException(tryCreateSource.Exception);
                }

                TryCatch<GroupingTable> tryCreateGroupingTable = GroupingTable.TryCreateFromContinuationToken(
                    groupByAliasToAggregateType,
                    orderedAliases,
                    hasSelectValue,
                    groupByContinuationToken.GroupingTableContinuationToken);

                if (!tryCreateGroupingTable.Succeeded)
                {
                    return TryCatch<IDocumentQueryExecutionComponent>.FromException(tryCreateGroupingTable.Exception);
                }

                return TryCatch<IDocumentQueryExecutionComponent>.FromResult(
                    new ComputeGroupByDocumentQueryExecutionComponent(
                        tryCreateSource.Result,
                        tryCreateGroupingTable.Result));
            }

            public override async Task<QueryResponseCore> DrainAsync(
                int maxElements,
                CancellationToken cancellationToken)
            {
                cancellationToken.ThrowIfCancellationRequested();

                // Draining GROUP BY is broken down into two stages:
                QueryResponseCore response;
                if (!this.Source.IsDone)
                {
                    // Stage 1: 
                    // Drain the groupings fully from all continuation and all partitions
                    QueryResponseCore sourceResponse = await base.DrainAsync(int.MaxValue, cancellationToken);
                    if (!sourceResponse.IsSuccess)
                    {
                        return sourceResponse;
                    }

                    this.AggregateGroupings(sourceResponse.CosmosElements);

                    // We need to give empty pages until the results are fully drained.
                    response = QueryResponseCore.CreateSuccess(
                        result: EmptyResults,
                        continuationToken: null,
                        disallowContinuationTokenMessage: DocumentQueryExecutionComponentBase.UseCosmosElementContinuationTokenInstead,
                        activityId: sourceResponse.ActivityId,
                        requestCharge: sourceResponse.RequestCharge,
                        diagnostics: sourceResponse.Diagnostics,
                        responseLengthBytes: sourceResponse.ResponseLengthBytes);
                }
                else
                {
                    // Stage 2:
                    // Emit the results from the grouping table page by page
                    IReadOnlyList<CosmosElement> results = this.groupingTable.Drain(maxElements);

                    response = QueryResponseCore.CreateSuccess(
                       result: results,
                       continuationToken: null,
                       disallowContinuationTokenMessage: DocumentQueryExecutionComponentBase.UseCosmosElementContinuationTokenInstead,
                       activityId: null,
                       requestCharge: 0,
                       diagnostics: QueryResponseCore.EmptyDiagnostics,
                       responseLengthBytes: 0);
                }

                return response;
            }

            public override CosmosElement GetCosmosElementContinuationToken()
            {
                if (this.IsDone)
                {
                    return default;
                }

                CosmosElement sourceContinuationToken;
                if (this.Source.IsDone)
                {
                    sourceContinuationToken = DoneCosmosElementToken;
                }
                else
                {
                    sourceContinuationToken = this.Source.GetCosmosElementContinuationToken();
                }

                GroupByContinuationToken groupByContinuationToken = new GroupByContinuationToken(
                    groupingTableContinuationToken: this.groupingTable.GetCosmosElementContinuationToken(),
                    sourceContinuationToken: sourceContinuationToken);

                return GroupByContinuationToken.ToCosmosElement(groupByContinuationToken);
            }

<<<<<<< HEAD
            public override bool TryGetFeedToken(out FeedToken feedToken)
            {
                if (this.IsDone)
                {
                    feedToken = null;
                    return true;
                }

                if (!this.Source.TryGetFeedToken(out feedToken))
                {
                    feedToken = null;
                    return false;
                }

                FeedTokenEPKRange feedTokenInternal = feedToken as FeedTokenEPKRange;
                string continuationToken;
                if (this.Source.IsDone)
                {
                    continuationToken = new GroupByContinuationToken(
                        this.groupingTable.GetContinuationToken(),
                        ComputeGroupByDocumentQueryExecutionComponent.DoneReadingGroupingsContinuationToken).ToString();
                }
                else
                {
                    // Still need to drain the source.
                    continuationToken = new GroupByContinuationToken(
                        this.groupingTable.GetContinuationToken(),
                        feedTokenInternal.GetContinuation()).ToString();
                }

                feedToken = FeedTokenEPKRange.Copy(
                    feedTokenInternal,
                    continuationToken);
                return true;
            }

            private sealed class GroupByContinuationToken
=======
            private readonly struct GroupByContinuationToken
>>>>>>> cc1884d4
            {
                private static class PropertyNames
                {
                    public const string SourceToken = "SourceToken";
                    public const string GroupingTableContinuationToken = "GroupingTableContinuationToken";
                }

                public GroupByContinuationToken(
                    CosmosElement groupingTableContinuationToken,
                    CosmosElement sourceContinuationToken)
                {
                    this.GroupingTableContinuationToken = groupingTableContinuationToken;
                    this.SourceContinuationToken = sourceContinuationToken;
                }

                public CosmosElement GroupingTableContinuationToken { get; }

                public CosmosElement SourceContinuationToken { get; }

                public static CosmosElement ToCosmosElement(GroupByContinuationToken groupByContinuationToken)
                {
                    Dictionary<string, CosmosElement> dictionary = new Dictionary<string, CosmosElement>()
                    {
                        {
                            GroupByContinuationToken.PropertyNames.SourceToken,
                            groupByContinuationToken.SourceContinuationToken
                        },
                        {
                            GroupByContinuationToken.PropertyNames.GroupingTableContinuationToken,
                            groupByContinuationToken.GroupingTableContinuationToken
                        },
                    };

                    return CosmosObject.Create(dictionary);
                }

                public static bool TryParse(CosmosElement value, out GroupByContinuationToken groupByContinuationToken)
                {
                    if (!(value is CosmosObject groupByContinuationTokenObject))
                    {
                        groupByContinuationToken = default;
                        return false;
                    }

                    if (!groupByContinuationTokenObject.TryGetValue(
                        GroupByContinuationToken.PropertyNames.GroupingTableContinuationToken,
                        out CosmosElement groupingTableContinuationToken))
                    {
                        groupByContinuationToken = default;
                        return false;
                    }

                    if (!groupByContinuationTokenObject.TryGetValue(
                        GroupByContinuationToken.PropertyNames.SourceToken,
                        out CosmosElement sourceContinuationToken))
                    {
                        groupByContinuationToken = default;
                        return false;
                    }

                    groupByContinuationToken = new GroupByContinuationToken(
                        groupingTableContinuationToken: groupingTableContinuationToken,
                        sourceContinuationToken: sourceContinuationToken);
                    return true;
                }
            }

            private sealed class DoneDocumentQueryExecutionComponent : IDocumentQueryExecutionComponent
            {
                public static readonly DoneDocumentQueryExecutionComponent Value = new DoneDocumentQueryExecutionComponent();

                private DoneDocumentQueryExecutionComponent()
                {
                }

                public bool IsDone => true;

                public void Dispose()
                {
                    // Do Nothing
                }

                public Task<QueryResponseCore> DrainAsync(int maxElements, CancellationToken token)
                {
                    token.ThrowIfCancellationRequested();
                    throw new NotImplementedException();
                }

                public CosmosElement GetCosmosElementContinuationToken()
                {
                    throw new NotImplementedException();
                }

                public IReadOnlyDictionary<string, QueryMetrics> GetQueryMetrics()
                {
                    throw new NotImplementedException();
                }

                public void Stop()
                {
                }

                public bool TryGetFeedToken(out FeedToken feedToken)
                {
                    feedToken = null;
                    return true;
                }
            }
        }
    }
}<|MERGE_RESOLUTION|>--- conflicted
+++ resolved
@@ -5,11 +5,8 @@
 {
     using System;
     using System.Collections.Generic;
-<<<<<<< HEAD
+    using System.Runtime.CompilerServices;
     using System.Linq;
-=======
-    using System.Runtime.CompilerServices;
->>>>>>> cc1884d4
     using System.Threading;
     using System.Threading.Tasks;
     using Microsoft.Azure.Cosmos.CosmosElements;
@@ -169,47 +166,7 @@
                 return GroupByContinuationToken.ToCosmosElement(groupByContinuationToken);
             }
 
-<<<<<<< HEAD
-            public override bool TryGetFeedToken(out FeedToken feedToken)
-            {
-                if (this.IsDone)
-                {
-                    feedToken = null;
-                    return true;
-                }
-
-                if (!this.Source.TryGetFeedToken(out feedToken))
-                {
-                    feedToken = null;
-                    return false;
-                }
-
-                FeedTokenEPKRange feedTokenInternal = feedToken as FeedTokenEPKRange;
-                string continuationToken;
-                if (this.Source.IsDone)
-                {
-                    continuationToken = new GroupByContinuationToken(
-                        this.groupingTable.GetContinuationToken(),
-                        ComputeGroupByDocumentQueryExecutionComponent.DoneReadingGroupingsContinuationToken).ToString();
-                }
-                else
-                {
-                    // Still need to drain the source.
-                    continuationToken = new GroupByContinuationToken(
-                        this.groupingTable.GetContinuationToken(),
-                        feedTokenInternal.GetContinuation()).ToString();
-                }
-
-                feedToken = FeedTokenEPKRange.Copy(
-                    feedTokenInternal,
-                    continuationToken);
-                return true;
-            }
-
-            private sealed class GroupByContinuationToken
-=======
             private readonly struct GroupByContinuationToken
->>>>>>> cc1884d4
             {
                 private static class PropertyNames
                 {
