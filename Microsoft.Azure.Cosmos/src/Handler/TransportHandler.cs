--- conflicted
+++ resolved
@@ -70,14 +70,8 @@
             }
 
             DocumentServiceRequest serviceRequest = request.ToDocumentServiceRequest();
-<<<<<<< HEAD
-            var clientRequestStatistics = new ClientSideRequestStatisticsTraceDatum(DateTime.UtcNow);
-            serviceRequest.RequestContext.ClientRequestStatistics = clientRequestStatistics;
-            request.Trace.AddDatum("Client Side Request Stats", clientRequestStatistics);
-=======
             ClientSideRequestStatisticsTraceDatum clientSideRequestStatisticsTraceDatum = new ClientSideRequestStatisticsTraceDatum(DateTime.UtcNow);
             serviceRequest.RequestContext.ClientRequestStatistics = clientSideRequestStatisticsTraceDatum;
->>>>>>> 6a38b2d3
 
             //TODO: extrace auth into a separate handler
             string authorization = await ((ICosmosAuthorizationTokenProvider)this.client.DocumentClient).GetUserAuthorizationTokenAsync(
