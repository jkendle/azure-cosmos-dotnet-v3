--- conflicted
+++ resolved
@@ -156,25 +156,6 @@
                 operation = OperationType.Query;
             }
 
-<<<<<<< HEAD
-=======
-            if (this.feedTokenInternal == null)
-            {
-                TryCatch<FeedTokenInternal> tryCatchFeedTokeninternal = await this.TryInitializeFeedTokenAsync(cancellationToken);
-                if (!tryCatchFeedTokeninternal.Succeeded)
-                {
-                    if (tryCatchFeedTokeninternal.Exception.InnerException is CosmosException cosmosException)
-                    {
-                        return cosmosException.ToCosmosResponseMessage(new RequestMessage(method: null, requestUri: null, diagnosticsContext: diagnostics));
-                    }
-
-                    throw tryCatchFeedTokeninternal.Exception;
-                }
-
-                this.feedTokenInternal = tryCatchFeedTokeninternal.Result;
-            }
-
->>>>>>> 13998eac
             ResponseMessage response = await this.clientContext.ProcessResourceOperationStreamAsync(
                resourceUri: this.resourceLink,
                resourceType: this.resourceType,
