﻿// ------------------------------------------------------------
// Copyright (c) Microsoft Corporation.  All rights reserved.
// ------------------------------------------------------------

namespace Microsoft.Azure.Cosmos.ChangeFeed.Pagination
{
    using System;
    using System.Collections.Generic;
    using System.Threading;
    using System.Threading.Tasks;
    using Microsoft.Azure.Cosmos.Pagination;
    using Microsoft.Azure.Cosmos.Query.Core.Monads;
    using Microsoft.Azure.Cosmos.Tracing;

    internal sealed class CrossPartitionChangeFeedAsyncEnumerator : IAsyncEnumerator<TryCatch<CrossFeedRangePage<ChangeFeedPage, ChangeFeedState>>>
    {
        private readonly CrossPartitionRangePageAsyncEnumerator<ChangeFeedPage, ChangeFeedState> crossPartitionEnumerator;
        private readonly CancellationToken cancellationToken;
        private TryCatch<CrossFeedRangePage<ChangeFeedPage, ChangeFeedState>>? bufferedException;

        private CrossPartitionChangeFeedAsyncEnumerator(
            CrossPartitionRangePageAsyncEnumerator<ChangeFeedPage, ChangeFeedState> crossPartitionEnumerator,
            CancellationToken cancellationToken)
        {
            this.crossPartitionEnumerator = crossPartitionEnumerator ?? throw new ArgumentNullException(nameof(crossPartitionEnumerator));
            this.cancellationToken = cancellationToken;
        }

        public TryCatch<CrossFeedRangePage<ChangeFeedPage, ChangeFeedState>> Current { get; private set; }

        public ValueTask DisposeAsync() => this.crossPartitionEnumerator.DisposeAsync();

        public ValueTask<bool> MoveNextAsync()
        {
            return this.MoveNextAsync(NoOpTrace.Singleton);
        }

        public async ValueTask<bool> MoveNextAsync(ITrace trace)
        {
            this.cancellationToken.ThrowIfCancellationRequested();

            if (trace == null)
            {
                throw new ArgumentNullException(nameof(trace));
            }

            using (ITrace changeFeedMoveNextTrace = trace.StartChild("ChangeFeed MoveNextAsync", TraceComponent.ChangeFeed, TraceLevel.Info))
            {
                if (this.bufferedException.HasValue)
                {
                    this.Current = this.bufferedException.Value;
                    this.bufferedException = null;
                    return true;
                }

                if (!await this.crossPartitionEnumerator.MoveNextAsync(changeFeedMoveNextTrace))
                {
                    throw new InvalidOperationException("ChangeFeed should always have a next page.");
                }

                TryCatch<CrossFeedRangePage<ChangeFeedPage, ChangeFeedState>> monadicCrossPartitionPage = this.crossPartitionEnumerator.Current;
                if (monadicCrossPartitionPage.Failed)
                {
                    this.Current = TryCatch<CrossFeedRangePage<ChangeFeedPage, ChangeFeedState>>.FromException(monadicCrossPartitionPage.Exception);
                    return true;
                }

                CrossFeedRangePage<ChangeFeedPage, ChangeFeedState> crossFeedRangePage = monadicCrossPartitionPage.Result;
                ChangeFeedPage backendPage = crossFeedRangePage.Page;
                if (backendPage is ChangeFeedNotModifiedPage)
                {
                    using (ITrace drainNotModifedPages = changeFeedMoveNextTrace.StartChild("Drain NotModified Pages", TraceComponent.ChangeFeed, TraceLevel.Info))
                    {
                        // Keep draining the cross partition enumerator until
                        // We get a non 304 page or we loop back to the same range or run into an exception
                        FeedRangeInternal originalRange = this.crossPartitionEnumerator.CurrentRange;
                        double totalRequestCharge = backendPage.RequestCharge;
                        do
                        {
                            if (!await this.crossPartitionEnumerator.MoveNextAsync(drainNotModifedPages))
                            {
                                throw new InvalidOperationException("ChangeFeed should always have a next page.");
                            }

                            monadicCrossPartitionPage = this.crossPartitionEnumerator.Current;
                            if (monadicCrossPartitionPage.Failed)
                            {
                                // Buffer the exception, since we need to return the request charge so far.
                                this.bufferedException = TryCatch<CrossFeedRangePage<ChangeFeedPage, ChangeFeedState>>.FromException(monadicCrossPartitionPage.Exception);
                            }
                            else
                            {
                                crossFeedRangePage = monadicCrossPartitionPage.Result;
                                backendPage = crossFeedRangePage.Page;
                                totalRequestCharge += backendPage.RequestCharge;
                            }
                        }
                        while (!(backendPage is ChangeFeedSuccessPage
                            || this.crossPartitionEnumerator.CurrentRange.Equals(originalRange)
                            || this.bufferedException.HasValue));

                        // Create a page with the aggregated request charge
                        if (backendPage is ChangeFeedSuccessPage changeFeedSuccessPage)
                        {
                            backendPage = new ChangeFeedSuccessPage(
                                changeFeedSuccessPage.Content,
                                totalRequestCharge,
                                changeFeedSuccessPage.ActivityId,
                                changeFeedSuccessPage.AdditionalHeaders,
                                changeFeedSuccessPage.State);
                        }
                        else
                        {
                            backendPage = new ChangeFeedNotModifiedPage(
                                totalRequestCharge,
                                backendPage.ActivityId,
                                backendPage.AdditionalHeaders,
                                backendPage.State);
                        }
                    }
                }

                crossFeedRangePage = new CrossFeedRangePage<ChangeFeedPage, ChangeFeedState>(
                    backendPage,
                    crossFeedRangePage.State);

                this.Current = TryCatch<CrossFeedRangePage<ChangeFeedPage, ChangeFeedState>>.FromResult(crossFeedRangePage);
                return true;
            }
        }

        public static CrossPartitionChangeFeedAsyncEnumerator Create(
            IDocumentContainer documentContainer,
            CrossFeedRangeState<ChangeFeedState> state,
            ChangeFeedPaginationOptions changeFeedPaginationOptions,
            CancellationToken cancellationToken)
        {
            changeFeedPaginationOptions ??= ChangeFeedPaginationOptions.Default;

            if (documentContainer == null)
            {
                throw new ArgumentNullException(nameof(documentContainer));
            }

<<<<<<< HEAD
            if (changeFeedMode == null)
            {
                throw new ArgumentNullException(nameof(changeFeedMode));
            }

            CreatePartitionRangePageAsyncEnumerator<ChangeFeedPage, ChangeFeedState> partitionRangeEnumeratorCreator =
                CrossPartitionChangeFeedAsyncEnumerator.MakeCreateFunction(
                    documentContainer,
                    changeFeedRequestOptions.PageSizeHint.GetValueOrDefault(int.MaxValue),
                    changeFeedMode,
                    cancellationToken);

            CrossPartitionRangePageAsyncEnumerator<ChangeFeedPage, ChangeFeedState> crossPartitionEnumerator = new CrossPartitionRangePageAsyncEnumerator<ChangeFeedPage, ChangeFeedState>(
                documentContainer,
                partitionRangeEnumeratorCreator,
=======
            CrossPartitionRangePageAsyncEnumerator<ChangeFeedPage, ChangeFeedState> crossPartitionEnumerator = new CrossPartitionRangePageAsyncEnumerator<ChangeFeedPage, ChangeFeedState>(
                documentContainer,
                CrossPartitionChangeFeedAsyncEnumerator.MakeCreateFunction(
                    documentContainer,
                    changeFeedPaginationOptions,
                    cancellationToken),
>>>>>>> 9133fdc3
                comparer: default /* this uses a regular queue instead of prioirty queue */,
                maxConcurrency: default,
                cancellationToken,
                state,
                splitStrategy: changeFeedMode.CreateSplitStrategy(documentContainer, partitionRangeEnumeratorCreator));

            CrossPartitionChangeFeedAsyncEnumerator enumerator = new CrossPartitionChangeFeedAsyncEnumerator(
                crossPartitionEnumerator,
                cancellationToken);

            return enumerator;
        }

        private static CreatePartitionRangePageAsyncEnumerator<ChangeFeedPage, ChangeFeedState> MakeCreateFunction(
            IChangeFeedDataSource changeFeedDataSource,
            ChangeFeedPaginationOptions changeFeedPaginationOptions,
            CancellationToken cancellationToken) => (FeedRangeState<ChangeFeedState> feedRangeState) => new ChangeFeedPartitionRangePageAsyncEnumerator(
                changeFeedDataSource,
                feedRangeState,
                changeFeedPaginationOptions,
                cancellationToken);
    }
}<|MERGE_RESOLUTION|>--- conflicted
+++ resolved
@@ -142,30 +142,12 @@
                 throw new ArgumentNullException(nameof(documentContainer));
             }
 
-<<<<<<< HEAD
-            if (changeFeedMode == null)
-            {
-                throw new ArgumentNullException(nameof(changeFeedMode));
-            }
-
-            CreatePartitionRangePageAsyncEnumerator<ChangeFeedPage, ChangeFeedState> partitionRangeEnumeratorCreator =
-                CrossPartitionChangeFeedAsyncEnumerator.MakeCreateFunction(
-                    documentContainer,
-                    changeFeedRequestOptions.PageSizeHint.GetValueOrDefault(int.MaxValue),
-                    changeFeedMode,
-                    cancellationToken);
-
-            CrossPartitionRangePageAsyncEnumerator<ChangeFeedPage, ChangeFeedState> crossPartitionEnumerator = new CrossPartitionRangePageAsyncEnumerator<ChangeFeedPage, ChangeFeedState>(
-                documentContainer,
-                partitionRangeEnumeratorCreator,
-=======
             CrossPartitionRangePageAsyncEnumerator<ChangeFeedPage, ChangeFeedState> crossPartitionEnumerator = new CrossPartitionRangePageAsyncEnumerator<ChangeFeedPage, ChangeFeedState>(
                 documentContainer,
                 CrossPartitionChangeFeedAsyncEnumerator.MakeCreateFunction(
                     documentContainer,
                     changeFeedPaginationOptions,
                     cancellationToken),
->>>>>>> 9133fdc3
                 comparer: default /* this uses a regular queue instead of prioirty queue */,
                 maxConcurrency: default,
                 cancellationToken,
