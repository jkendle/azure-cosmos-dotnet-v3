﻿<Results>
  <Result>
    <Input>
      <Description>Point Write</Description>
      <Setup><![CDATA[
    CosmosObject cosmosObject = CosmosObject.Create(
        new Dictionary<string, CosmosElement>()
        {
            { "id", CosmosString.Create(9001.ToString()) }
        });

    ItemResponse<JToken> itemResponse = await container.CreateItemAsync(JToken.Parse(cosmosObject.ToString()));

    ITrace trace = ((CosmosTraceDiagnostics)itemResponse.Diagnostics).Value;
]]></Setup>
    </Input>
    <Output>
      <Text><![CDATA[.
<<<<<<< HEAD
└── CreateItemAsync(00000000-0000-0000-0000-000000000000)  Transport-Component  12:00:00:000  0.00 milliseconds  
    │   (
    │       [Client Configuration]
    │       Redacted To Not Change The Baselines From Run To Run
    │   )
    ├── ItemSerialize(00000000-0000-0000-0000-000000000000)  Transport-Component  12:00:00:000  0.00 milliseconds  
    ├── Get PkValue From Stream(00000000-0000-0000-0000-000000000000)  Routing-Component  12:00:00:000  0.00 milliseconds  
    └── Microsoft.Azure.Cosmos.Handlers.RequestInvokerHandler(00000000-0000-0000-0000-000000000000)  RequestHandler-Component  12:00:00:000  0.00 milliseconds  
        └── Microsoft.Azure.Cosmos.Handlers.RequestInvokerHandler(00000000-0000-0000-0000-000000000000)  RequestHandler-Component  12:00:00:000  0.00 milliseconds  
            └── Send Async(00000000-0000-0000-0000-000000000000)  RequestHandler-Component  12:00:00:000  0.00 milliseconds  
                └── Send Async(00000000-0000-0000-0000-000000000000)  RequestHandler-Component  12:00:00:000  0.00 milliseconds  
                    └── Send Async(00000000-0000-0000-0000-000000000000)  RequestHandler-Component  12:00:00:000  0.00 milliseconds  
                        └── Send Async(00000000-0000-0000-0000-000000000000)  RequestHandler-Component  12:00:00:000  0.00 milliseconds  
                            └── Microsoft.Azure.Documents.ServerStoreModel Transport Request(00000000-0000-0000-0000-000000000000)  Transport-Component  12:00:00:000  0.00 milliseconds  
=======
└── CreateItemAsync(00000000-0000-0000-0000-000000000000)  Transport-Component  MemberName@FilePath:42  12:00:00:000  0.00 milliseconds  
    ├── ItemSerialize(00000000-0000-0000-0000-000000000000)  Transport-Component  MemberName@FilePath:42  12:00:00:000  0.00 milliseconds  
    ├── Get PkValue From Stream(00000000-0000-0000-0000-000000000000)  Routing-Component  MemberName@FilePath:42  12:00:00:000  0.00 milliseconds  
    └── Microsoft.Azure.Cosmos.Handlers.RequestInvokerHandler(00000000-0000-0000-0000-000000000000)  RequestHandler-Component  MemberName@FilePath:42  12:00:00:000  0.00 milliseconds  
        └── Microsoft.Azure.Cosmos.Handlers.RequestInvokerHandler(00000000-0000-0000-0000-000000000000)  RequestHandler-Component  MemberName@FilePath:42  12:00:00:000  0.00 milliseconds  
            └── Send Async(00000000-0000-0000-0000-000000000000)  RequestHandler-Component  MemberName@FilePath:42  12:00:00:000  0.00 milliseconds  
                └── Send Async(00000000-0000-0000-0000-000000000000)  RequestHandler-Component  MemberName@FilePath:42  12:00:00:000  0.00 milliseconds  
                    └── Send Async(00000000-0000-0000-0000-000000000000)  RequestHandler-Component  MemberName@FilePath:42  12:00:00:000  0.00 milliseconds  
                        └── Send Async(00000000-0000-0000-0000-000000000000)  RequestHandler-Component  MemberName@FilePath:42  12:00:00:000  0.00 milliseconds  
                            └── Microsoft.Azure.Documents.ServerStoreModel Transport Request(00000000-0000-0000-0000-000000000000)  Transport-Component  MemberName@FilePath:42  12:00:00:000  0.00 milliseconds  
>>>>>>> 73b5da22
                                    (
                                        [Client Side Request Stats]
                                        Redacted To Not Change The Baselines From Run To Run
                                    )
]]></Text>
      <Json><![CDATA[{
  "name": "CreateItemAsync",
  "id": "00000000-0000-0000-0000-000000000000",
  "component": "Transport",
  "caller info": {
    "member": "MemberName",
    "file": "FilePath",
    "line": 42
  },
  "start time": "12:00:00:000",
  "duration in milliseconds": 0,
  "data": {
    "Client Configuration": "Redacted To Not Change The Baselines From Run To Run"
  },
  "children": [
    {
      "name": "ItemSerialize",
      "id": "00000000-0000-0000-0000-000000000000",
      "component": "Transport",
      "caller info": {
        "member": "MemberName",
        "file": "FilePath",
        "line": 42
      },
      "start time": "12:00:00:000",
      "duration in milliseconds": 0,
      "data": {},
      "children": []
    },
    {
      "name": "Get PkValue From Stream",
      "id": "00000000-0000-0000-0000-000000000000",
      "component": "Routing",
      "caller info": {
        "member": "MemberName",
        "file": "FilePath",
        "line": 42
      },
      "start time": "12:00:00:000",
      "duration in milliseconds": 0,
      "data": {},
      "children": []
    },
    {
      "name": "Microsoft.Azure.Cosmos.Handlers.RequestInvokerHandler",
      "id": "00000000-0000-0000-0000-000000000000",
      "component": "RequestHandler",
      "caller info": {
        "member": "MemberName",
        "file": "FilePath",
        "line": 42
      },
      "start time": "12:00:00:000",
      "duration in milliseconds": 0,
      "data": {},
      "children": [
        {
          "name": "Microsoft.Azure.Cosmos.Handlers.RequestInvokerHandler",
          "id": "00000000-0000-0000-0000-000000000000",
          "component": "RequestHandler",
          "caller info": {
            "member": "MemberName",
            "file": "FilePath",
            "line": 42
          },
          "start time": "12:00:00:000",
          "duration in milliseconds": 0,
          "data": {},
          "children": [
            {
              "name": "Send Async",
              "id": "00000000-0000-0000-0000-000000000000",
              "component": "RequestHandler",
              "caller info": {
                "member": "MemberName",
                "file": "FilePath",
                "line": 42
              },
              "start time": "12:00:00:000",
              "duration in milliseconds": 0,
              "data": {},
              "children": [
                {
                  "name": "Send Async",
                  "id": "00000000-0000-0000-0000-000000000000",
                  "component": "RequestHandler",
                  "caller info": {
                    "member": "MemberName",
                    "file": "FilePath",
                    "line": 42
                  },
                  "start time": "12:00:00:000",
                  "duration in milliseconds": 0,
                  "data": {},
                  "children": [
                    {
                      "name": "Send Async",
                      "id": "00000000-0000-0000-0000-000000000000",
                      "component": "RequestHandler",
                      "caller info": {
                        "member": "MemberName",
                        "file": "FilePath",
                        "line": 42
                      },
                      "start time": "12:00:00:000",
                      "duration in milliseconds": 0,
                      "data": {},
                      "children": [
                        {
                          "name": "Send Async",
                          "id": "00000000-0000-0000-0000-000000000000",
                          "component": "RequestHandler",
                          "caller info": {
                            "member": "MemberName",
                            "file": "FilePath",
                            "line": 42
                          },
                          "start time": "12:00:00:000",
                          "duration in milliseconds": 0,
                          "data": {},
                          "children": [
                            {
                              "name": "Microsoft.Azure.Documents.ServerStoreModel Transport Request",
                              "id": "00000000-0000-0000-0000-000000000000",
                              "component": "Transport",
                              "caller info": {
                                "member": "MemberName",
                                "file": "FilePath",
                                "line": 42
                              },
                              "start time": "12:00:00:000",
                              "duration in milliseconds": 0,
                              "data": {
                                "Client Side Request Stats": "Redacted To Not Change The Baselines From Run To Run"
                              },
                              "children": []
                            }
                          ]
                        }
                      ]
                    }
                  ]
                }
              ]
            }
          ]
        }
      ]
    }
  ]
}]]></Json>
    </Output>
  </Result>
  <Result>
    <Input>
      <Description>Point Read</Description>
      <Setup><![CDATA[
    ItemResponse<JToken> itemResponse = await container.ReadItemAsync<JToken>(
        id: "9001",
        partitionKey: new Cosmos.PartitionKey("9001"));

    ITrace trace = ((CosmosTraceDiagnostics)itemResponse.Diagnostics).Value;
]]></Setup>
    </Input>
    <Output>
      <Text><![CDATA[.
<<<<<<< HEAD
└── ReadItemAsync(00000000-0000-0000-0000-000000000000)  Transport-Component  12:00:00:000  0.00 milliseconds  
    │   (
    │       [Client Configuration]
    │       Redacted To Not Change The Baselines From Run To Run
    │   )
    └── Microsoft.Azure.Cosmos.Handlers.RequestInvokerHandler(00000000-0000-0000-0000-000000000000)  RequestHandler-Component  12:00:00:000  0.00 milliseconds  
        └── Microsoft.Azure.Cosmos.Handlers.RequestInvokerHandler(00000000-0000-0000-0000-000000000000)  RequestHandler-Component  12:00:00:000  0.00 milliseconds  
            └── Send Async(00000000-0000-0000-0000-000000000000)  RequestHandler-Component  12:00:00:000  0.00 milliseconds  
                └── Send Async(00000000-0000-0000-0000-000000000000)  RequestHandler-Component  12:00:00:000  0.00 milliseconds  
                    └── Send Async(00000000-0000-0000-0000-000000000000)  RequestHandler-Component  12:00:00:000  0.00 milliseconds  
                        └── Send Async(00000000-0000-0000-0000-000000000000)  RequestHandler-Component  12:00:00:000  0.00 milliseconds  
                            └── Microsoft.Azure.Documents.ServerStoreModel Transport Request(00000000-0000-0000-0000-000000000000)  Transport-Component  12:00:00:000  0.00 milliseconds  
=======
└── ReadItemAsync(00000000-0000-0000-0000-000000000000)  Transport-Component  MemberName@FilePath:42  12:00:00:000  0.00 milliseconds  
    └── Microsoft.Azure.Cosmos.Handlers.RequestInvokerHandler(00000000-0000-0000-0000-000000000000)  RequestHandler-Component  MemberName@FilePath:42  12:00:00:000  0.00 milliseconds  
        └── Microsoft.Azure.Cosmos.Handlers.RequestInvokerHandler(00000000-0000-0000-0000-000000000000)  RequestHandler-Component  MemberName@FilePath:42  12:00:00:000  0.00 milliseconds  
            └── Send Async(00000000-0000-0000-0000-000000000000)  RequestHandler-Component  MemberName@FilePath:42  12:00:00:000  0.00 milliseconds  
                └── Send Async(00000000-0000-0000-0000-000000000000)  RequestHandler-Component  MemberName@FilePath:42  12:00:00:000  0.00 milliseconds  
                    └── Send Async(00000000-0000-0000-0000-000000000000)  RequestHandler-Component  MemberName@FilePath:42  12:00:00:000  0.00 milliseconds  
                        └── Send Async(00000000-0000-0000-0000-000000000000)  RequestHandler-Component  MemberName@FilePath:42  12:00:00:000  0.00 milliseconds  
                            └── Microsoft.Azure.Documents.ServerStoreModel Transport Request(00000000-0000-0000-0000-000000000000)  Transport-Component  MemberName@FilePath:42  12:00:00:000  0.00 milliseconds  
>>>>>>> 73b5da22
                                    (
                                        [Client Side Request Stats]
                                        Redacted To Not Change The Baselines From Run To Run
                                    )
]]></Text>
      <Json><![CDATA[{
  "name": "ReadItemAsync",
  "id": "00000000-0000-0000-0000-000000000000",
  "component": "Transport",
  "caller info": {
    "member": "MemberName",
    "file": "FilePath",
    "line": 42
  },
  "start time": "12:00:00:000",
  "duration in milliseconds": 0,
  "data": {
    "Client Configuration": "Redacted To Not Change The Baselines From Run To Run"
  },
  "children": [
    {
      "name": "Microsoft.Azure.Cosmos.Handlers.RequestInvokerHandler",
      "id": "00000000-0000-0000-0000-000000000000",
      "component": "RequestHandler",
      "caller info": {
        "member": "MemberName",
        "file": "FilePath",
        "line": 42
      },
      "start time": "12:00:00:000",
      "duration in milliseconds": 0,
      "data": {},
      "children": [
        {
          "name": "Microsoft.Azure.Cosmos.Handlers.RequestInvokerHandler",
          "id": "00000000-0000-0000-0000-000000000000",
          "component": "RequestHandler",
          "caller info": {
            "member": "MemberName",
            "file": "FilePath",
            "line": 42
          },
          "start time": "12:00:00:000",
          "duration in milliseconds": 0,
          "data": {},
          "children": [
            {
              "name": "Send Async",
              "id": "00000000-0000-0000-0000-000000000000",
              "component": "RequestHandler",
              "caller info": {
                "member": "MemberName",
                "file": "FilePath",
                "line": 42
              },
              "start time": "12:00:00:000",
              "duration in milliseconds": 0,
              "data": {},
              "children": [
                {
                  "name": "Send Async",
                  "id": "00000000-0000-0000-0000-000000000000",
                  "component": "RequestHandler",
                  "caller info": {
                    "member": "MemberName",
                    "file": "FilePath",
                    "line": 42
                  },
                  "start time": "12:00:00:000",
                  "duration in milliseconds": 0,
                  "data": {},
                  "children": [
                    {
                      "name": "Send Async",
                      "id": "00000000-0000-0000-0000-000000000000",
                      "component": "RequestHandler",
                      "caller info": {
                        "member": "MemberName",
                        "file": "FilePath",
                        "line": 42
                      },
                      "start time": "12:00:00:000",
                      "duration in milliseconds": 0,
                      "data": {},
                      "children": [
                        {
                          "name": "Send Async",
                          "id": "00000000-0000-0000-0000-000000000000",
                          "component": "RequestHandler",
                          "caller info": {
                            "member": "MemberName",
                            "file": "FilePath",
                            "line": 42
                          },
                          "start time": "12:00:00:000",
                          "duration in milliseconds": 0,
                          "data": {},
                          "children": [
                            {
                              "name": "Microsoft.Azure.Documents.ServerStoreModel Transport Request",
                              "id": "00000000-0000-0000-0000-000000000000",
                              "component": "Transport",
                              "caller info": {
                                "member": "MemberName",
                                "file": "FilePath",
                                "line": 42
                              },
                              "start time": "12:00:00:000",
                              "duration in milliseconds": 0,
                              "data": {
                                "Client Side Request Stats": "Redacted To Not Change The Baselines From Run To Run"
                              },
                              "children": []
                            }
                          ]
                        }
                      ]
                    }
                  ]
                }
              ]
            }
          ]
        }
      ]
    }
  ]
}]]></Json>
    </Output>
  </Result>
  <Result>
    <Input>
      <Description>Point Replace</Description>
      <Setup><![CDATA[
    CosmosObject cosmosObject = CosmosObject.Create(
        new Dictionary<string, CosmosElement>()
        {
            { "id", CosmosString.Create(9001.ToString()) },
            { "someField", CosmosString.Create(9001.ToString()) }
        });

    ItemResponse<JToken> itemResponse = await container.ReplaceItemAsync(
        JToken.Parse(cosmosObject.ToString()),
        id: "9001",
        partitionKey: new Cosmos.PartitionKey("9001"));

    ITrace trace = ((CosmosTraceDiagnostics)itemResponse.Diagnostics).Value;
]]></Setup>
    </Input>
    <Output>
      <Text><![CDATA[.
<<<<<<< HEAD
└── ReplaceItemAsync(00000000-0000-0000-0000-000000000000)  Transport-Component  12:00:00:000  0.00 milliseconds  
    │   (
    │       [Client Configuration]
    │       Redacted To Not Change The Baselines From Run To Run
    │   )
    ├── ItemSerialize(00000000-0000-0000-0000-000000000000)  Transport-Component  12:00:00:000  0.00 milliseconds  
    └── Microsoft.Azure.Cosmos.Handlers.RequestInvokerHandler(00000000-0000-0000-0000-000000000000)  RequestHandler-Component  12:00:00:000  0.00 milliseconds  
        └── Microsoft.Azure.Cosmos.Handlers.RequestInvokerHandler(00000000-0000-0000-0000-000000000000)  RequestHandler-Component  12:00:00:000  0.00 milliseconds  
            └── Send Async(00000000-0000-0000-0000-000000000000)  RequestHandler-Component  12:00:00:000  0.00 milliseconds  
                └── Send Async(00000000-0000-0000-0000-000000000000)  RequestHandler-Component  12:00:00:000  0.00 milliseconds  
                    └── Send Async(00000000-0000-0000-0000-000000000000)  RequestHandler-Component  12:00:00:000  0.00 milliseconds  
                        └── Send Async(00000000-0000-0000-0000-000000000000)  RequestHandler-Component  12:00:00:000  0.00 milliseconds  
                            └── Microsoft.Azure.Documents.ServerStoreModel Transport Request(00000000-0000-0000-0000-000000000000)  Transport-Component  12:00:00:000  0.00 milliseconds  
=======
└── ReplaceItemAsync(00000000-0000-0000-0000-000000000000)  Transport-Component  MemberName@FilePath:42  12:00:00:000  0.00 milliseconds  
    ├── ItemSerialize(00000000-0000-0000-0000-000000000000)  Transport-Component  MemberName@FilePath:42  12:00:00:000  0.00 milliseconds  
    └── Microsoft.Azure.Cosmos.Handlers.RequestInvokerHandler(00000000-0000-0000-0000-000000000000)  RequestHandler-Component  MemberName@FilePath:42  12:00:00:000  0.00 milliseconds  
        └── Microsoft.Azure.Cosmos.Handlers.RequestInvokerHandler(00000000-0000-0000-0000-000000000000)  RequestHandler-Component  MemberName@FilePath:42  12:00:00:000  0.00 milliseconds  
            └── Send Async(00000000-0000-0000-0000-000000000000)  RequestHandler-Component  MemberName@FilePath:42  12:00:00:000  0.00 milliseconds  
                └── Send Async(00000000-0000-0000-0000-000000000000)  RequestHandler-Component  MemberName@FilePath:42  12:00:00:000  0.00 milliseconds  
                    └── Send Async(00000000-0000-0000-0000-000000000000)  RequestHandler-Component  MemberName@FilePath:42  12:00:00:000  0.00 milliseconds  
                        └── Send Async(00000000-0000-0000-0000-000000000000)  RequestHandler-Component  MemberName@FilePath:42  12:00:00:000  0.00 milliseconds  
                            └── Microsoft.Azure.Documents.ServerStoreModel Transport Request(00000000-0000-0000-0000-000000000000)  Transport-Component  MemberName@FilePath:42  12:00:00:000  0.00 milliseconds  
>>>>>>> 73b5da22
                                    (
                                        [Client Side Request Stats]
                                        Redacted To Not Change The Baselines From Run To Run
                                    )
]]></Text>
      <Json><![CDATA[{
  "name": "ReplaceItemAsync",
  "id": "00000000-0000-0000-0000-000000000000",
  "component": "Transport",
  "caller info": {
    "member": "MemberName",
    "file": "FilePath",
    "line": 42
  },
  "start time": "12:00:00:000",
  "duration in milliseconds": 0,
  "data": {
    "Client Configuration": "Redacted To Not Change The Baselines From Run To Run"
  },
  "children": [
    {
      "name": "ItemSerialize",
      "id": "00000000-0000-0000-0000-000000000000",
      "component": "Transport",
      "caller info": {
        "member": "MemberName",
        "file": "FilePath",
        "line": 42
      },
      "start time": "12:00:00:000",
      "duration in milliseconds": 0,
      "data": {},
      "children": []
    },
    {
      "name": "Microsoft.Azure.Cosmos.Handlers.RequestInvokerHandler",
      "id": "00000000-0000-0000-0000-000000000000",
      "component": "RequestHandler",
      "caller info": {
        "member": "MemberName",
        "file": "FilePath",
        "line": 42
      },
      "start time": "12:00:00:000",
      "duration in milliseconds": 0,
      "data": {},
      "children": [
        {
          "name": "Microsoft.Azure.Cosmos.Handlers.RequestInvokerHandler",
          "id": "00000000-0000-0000-0000-000000000000",
          "component": "RequestHandler",
          "caller info": {
            "member": "MemberName",
            "file": "FilePath",
            "line": 42
          },
          "start time": "12:00:00:000",
          "duration in milliseconds": 0,
          "data": {},
          "children": [
            {
              "name": "Send Async",
              "id": "00000000-0000-0000-0000-000000000000",
              "component": "RequestHandler",
              "caller info": {
                "member": "MemberName",
                "file": "FilePath",
                "line": 42
              },
              "start time": "12:00:00:000",
              "duration in milliseconds": 0,
              "data": {},
              "children": [
                {
                  "name": "Send Async",
                  "id": "00000000-0000-0000-0000-000000000000",
                  "component": "RequestHandler",
                  "caller info": {
                    "member": "MemberName",
                    "file": "FilePath",
                    "line": 42
                  },
                  "start time": "12:00:00:000",
                  "duration in milliseconds": 0,
                  "data": {},
                  "children": [
                    {
                      "name": "Send Async",
                      "id": "00000000-0000-0000-0000-000000000000",
                      "component": "RequestHandler",
                      "caller info": {
                        "member": "MemberName",
                        "file": "FilePath",
                        "line": 42
                      },
                      "start time": "12:00:00:000",
                      "duration in milliseconds": 0,
                      "data": {},
                      "children": [
                        {
                          "name": "Send Async",
                          "id": "00000000-0000-0000-0000-000000000000",
                          "component": "RequestHandler",
                          "caller info": {
                            "member": "MemberName",
                            "file": "FilePath",
                            "line": 42
                          },
                          "start time": "12:00:00:000",
                          "duration in milliseconds": 0,
                          "data": {},
                          "children": [
                            {
                              "name": "Microsoft.Azure.Documents.ServerStoreModel Transport Request",
                              "id": "00000000-0000-0000-0000-000000000000",
                              "component": "Transport",
                              "caller info": {
                                "member": "MemberName",
                                "file": "FilePath",
                                "line": 42
                              },
                              "start time": "12:00:00:000",
                              "duration in milliseconds": 0,
                              "data": {
                                "Client Side Request Stats": "Redacted To Not Change The Baselines From Run To Run"
                              },
                              "children": []
                            }
                          ]
                        }
                      ]
                    }
                  ]
                }
              ]
            }
          ]
        }
      ]
    }
  ]
}]]></Json>
    </Output>
  </Result>
  <Result>
    <Input>
      <Description>Point Delete</Description>
      <Setup><![CDATA[
    ItemRequestOptions requestOptions = new ItemRequestOptions();
    ItemResponse<JToken> itemResponse = await container.DeleteItemAsync<JToken>(
        id: "9001",
        partitionKey: new PartitionKey("9001"),
        requestOptions: requestOptions);

    ITrace trace = ((CosmosTraceDiagnostics)itemResponse.Diagnostics).Value;
]]></Setup>
    </Input>
    <Output>
      <Text><![CDATA[.
<<<<<<< HEAD
└── DeleteItemAsync(00000000-0000-0000-0000-000000000000)  Transport-Component  12:00:00:000  0.00 milliseconds  
    │   (
    │       [Client Configuration]
    │       Redacted To Not Change The Baselines From Run To Run
    │   )
    └── Microsoft.Azure.Cosmos.Handlers.RequestInvokerHandler(00000000-0000-0000-0000-000000000000)  RequestHandler-Component  12:00:00:000  0.00 milliseconds  
        └── Microsoft.Azure.Cosmos.Handlers.RequestInvokerHandler(00000000-0000-0000-0000-000000000000)  RequestHandler-Component  12:00:00:000  0.00 milliseconds  
            └── Send Async(00000000-0000-0000-0000-000000000000)  RequestHandler-Component  12:00:00:000  0.00 milliseconds  
                └── Send Async(00000000-0000-0000-0000-000000000000)  RequestHandler-Component  12:00:00:000  0.00 milliseconds  
                    └── Send Async(00000000-0000-0000-0000-000000000000)  RequestHandler-Component  12:00:00:000  0.00 milliseconds  
                        └── Send Async(00000000-0000-0000-0000-000000000000)  RequestHandler-Component  12:00:00:000  0.00 milliseconds  
                            └── Microsoft.Azure.Documents.ServerStoreModel Transport Request(00000000-0000-0000-0000-000000000000)  Transport-Component  12:00:00:000  0.00 milliseconds  
=======
└── DeleteItemAsync(00000000-0000-0000-0000-000000000000)  Transport-Component  MemberName@FilePath:42  12:00:00:000  0.00 milliseconds  
    └── Microsoft.Azure.Cosmos.Handlers.RequestInvokerHandler(00000000-0000-0000-0000-000000000000)  RequestHandler-Component  MemberName@FilePath:42  12:00:00:000  0.00 milliseconds  
        └── Microsoft.Azure.Cosmos.Handlers.RequestInvokerHandler(00000000-0000-0000-0000-000000000000)  RequestHandler-Component  MemberName@FilePath:42  12:00:00:000  0.00 milliseconds  
            └── Send Async(00000000-0000-0000-0000-000000000000)  RequestHandler-Component  MemberName@FilePath:42  12:00:00:000  0.00 milliseconds  
                └── Send Async(00000000-0000-0000-0000-000000000000)  RequestHandler-Component  MemberName@FilePath:42  12:00:00:000  0.00 milliseconds  
                    └── Send Async(00000000-0000-0000-0000-000000000000)  RequestHandler-Component  MemberName@FilePath:42  12:00:00:000  0.00 milliseconds  
                        └── Send Async(00000000-0000-0000-0000-000000000000)  RequestHandler-Component  MemberName@FilePath:42  12:00:00:000  0.00 milliseconds  
                            └── Microsoft.Azure.Documents.ServerStoreModel Transport Request(00000000-0000-0000-0000-000000000000)  Transport-Component  MemberName@FilePath:42  12:00:00:000  0.00 milliseconds  
>>>>>>> 73b5da22
                                    (
                                        [Client Side Request Stats]
                                        Redacted To Not Change The Baselines From Run To Run
                                    )
]]></Text>
      <Json><![CDATA[{
  "name": "DeleteItemAsync",
  "id": "00000000-0000-0000-0000-000000000000",
  "component": "Transport",
  "caller info": {
    "member": "MemberName",
    "file": "FilePath",
    "line": 42
  },
  "start time": "12:00:00:000",
  "duration in milliseconds": 0,
  "data": {
    "Client Configuration": "Redacted To Not Change The Baselines From Run To Run"
  },
  "children": [
    {
      "name": "Microsoft.Azure.Cosmos.Handlers.RequestInvokerHandler",
      "id": "00000000-0000-0000-0000-000000000000",
      "component": "RequestHandler",
      "caller info": {
        "member": "MemberName",
        "file": "FilePath",
        "line": 42
      },
      "start time": "12:00:00:000",
      "duration in milliseconds": 0,
      "data": {},
      "children": [
        {
          "name": "Microsoft.Azure.Cosmos.Handlers.RequestInvokerHandler",
          "id": "00000000-0000-0000-0000-000000000000",
          "component": "RequestHandler",
          "caller info": {
            "member": "MemberName",
            "file": "FilePath",
            "line": 42
          },
          "start time": "12:00:00:000",
          "duration in milliseconds": 0,
          "data": {},
          "children": [
            {
              "name": "Send Async",
              "id": "00000000-0000-0000-0000-000000000000",
              "component": "RequestHandler",
              "caller info": {
                "member": "MemberName",
                "file": "FilePath",
                "line": 42
              },
              "start time": "12:00:00:000",
              "duration in milliseconds": 0,
              "data": {},
              "children": [
                {
                  "name": "Send Async",
                  "id": "00000000-0000-0000-0000-000000000000",
                  "component": "RequestHandler",
                  "caller info": {
                    "member": "MemberName",
                    "file": "FilePath",
                    "line": 42
                  },
                  "start time": "12:00:00:000",
                  "duration in milliseconds": 0,
                  "data": {},
                  "children": [
                    {
                      "name": "Send Async",
                      "id": "00000000-0000-0000-0000-000000000000",
                      "component": "RequestHandler",
                      "caller info": {
                        "member": "MemberName",
                        "file": "FilePath",
                        "line": 42
                      },
                      "start time": "12:00:00:000",
                      "duration in milliseconds": 0,
                      "data": {},
                      "children": [
                        {
                          "name": "Send Async",
                          "id": "00000000-0000-0000-0000-000000000000",
                          "component": "RequestHandler",
                          "caller info": {
                            "member": "MemberName",
                            "file": "FilePath",
                            "line": 42
                          },
                          "start time": "12:00:00:000",
                          "duration in milliseconds": 0,
                          "data": {},
                          "children": [
                            {
                              "name": "Microsoft.Azure.Documents.ServerStoreModel Transport Request",
                              "id": "00000000-0000-0000-0000-000000000000",
                              "component": "Transport",
                              "caller info": {
                                "member": "MemberName",
                                "file": "FilePath",
                                "line": 42
                              },
                              "start time": "12:00:00:000",
                              "duration in milliseconds": 0,
                              "data": {
                                "Client Side Request Stats": "Redacted To Not Change The Baselines From Run To Run"
                              },
                              "children": []
                            }
                          ]
                        }
                      ]
                    }
                  ]
                }
              ]
            }
          ]
        }
      ]
    }
  ]
}]]></Json>
    </Output>
  </Result>
</Results><|MERGE_RESOLUTION|>--- conflicted
+++ resolved
@@ -16,22 +16,6 @@
     </Input>
     <Output>
       <Text><![CDATA[.
-<<<<<<< HEAD
-└── CreateItemAsync(00000000-0000-0000-0000-000000000000)  Transport-Component  12:00:00:000  0.00 milliseconds  
-    │   (
-    │       [Client Configuration]
-    │       Redacted To Not Change The Baselines From Run To Run
-    │   )
-    ├── ItemSerialize(00000000-0000-0000-0000-000000000000)  Transport-Component  12:00:00:000  0.00 milliseconds  
-    ├── Get PkValue From Stream(00000000-0000-0000-0000-000000000000)  Routing-Component  12:00:00:000  0.00 milliseconds  
-    └── Microsoft.Azure.Cosmos.Handlers.RequestInvokerHandler(00000000-0000-0000-0000-000000000000)  RequestHandler-Component  12:00:00:000  0.00 milliseconds  
-        └── Microsoft.Azure.Cosmos.Handlers.RequestInvokerHandler(00000000-0000-0000-0000-000000000000)  RequestHandler-Component  12:00:00:000  0.00 milliseconds  
-            └── Send Async(00000000-0000-0000-0000-000000000000)  RequestHandler-Component  12:00:00:000  0.00 milliseconds  
-                └── Send Async(00000000-0000-0000-0000-000000000000)  RequestHandler-Component  12:00:00:000  0.00 milliseconds  
-                    └── Send Async(00000000-0000-0000-0000-000000000000)  RequestHandler-Component  12:00:00:000  0.00 milliseconds  
-                        └── Send Async(00000000-0000-0000-0000-000000000000)  RequestHandler-Component  12:00:00:000  0.00 milliseconds  
-                            └── Microsoft.Azure.Documents.ServerStoreModel Transport Request(00000000-0000-0000-0000-000000000000)  Transport-Component  12:00:00:000  0.00 milliseconds  
-=======
 └── CreateItemAsync(00000000-0000-0000-0000-000000000000)  Transport-Component  MemberName@FilePath:42  12:00:00:000  0.00 milliseconds  
     ├── ItemSerialize(00000000-0000-0000-0000-000000000000)  Transport-Component  MemberName@FilePath:42  12:00:00:000  0.00 milliseconds  
     ├── Get PkValue From Stream(00000000-0000-0000-0000-000000000000)  Routing-Component  MemberName@FilePath:42  12:00:00:000  0.00 milliseconds  
@@ -42,8 +26,9 @@
                     └── Send Async(00000000-0000-0000-0000-000000000000)  RequestHandler-Component  MemberName@FilePath:42  12:00:00:000  0.00 milliseconds  
                         └── Send Async(00000000-0000-0000-0000-000000000000)  RequestHandler-Component  MemberName@FilePath:42  12:00:00:000  0.00 milliseconds  
                             └── Microsoft.Azure.Documents.ServerStoreModel Transport Request(00000000-0000-0000-0000-000000000000)  Transport-Component  MemberName@FilePath:42  12:00:00:000  0.00 milliseconds  
->>>>>>> 73b5da22
                                     (
+                                        [User Agent]
+                                        Redacted To Not Change The Baselines From Run To Run
                                         [Client Side Request Stats]
                                         Redacted To Not Change The Baselines From Run To Run
                                     )
@@ -59,9 +44,7 @@
   },
   "start time": "12:00:00:000",
   "duration in milliseconds": 0,
-  "data": {
-    "Client Configuration": "Redacted To Not Change The Baselines From Run To Run"
-  },
+  "data": {},
   "children": [
     {
       "name": "ItemSerialize",
@@ -181,6 +164,7 @@
                               "start time": "12:00:00:000",
                               "duration in milliseconds": 0,
                               "data": {
+                                "User Agent": "Redacted To Not Change The Baselines From Run To Run",
                                 "Client Side Request Stats": "Redacted To Not Change The Baselines From Run To Run"
                               },
                               "children": []
@@ -214,20 +198,6 @@
     </Input>
     <Output>
       <Text><![CDATA[.
-<<<<<<< HEAD
-└── ReadItemAsync(00000000-0000-0000-0000-000000000000)  Transport-Component  12:00:00:000  0.00 milliseconds  
-    │   (
-    │       [Client Configuration]
-    │       Redacted To Not Change The Baselines From Run To Run
-    │   )
-    └── Microsoft.Azure.Cosmos.Handlers.RequestInvokerHandler(00000000-0000-0000-0000-000000000000)  RequestHandler-Component  12:00:00:000  0.00 milliseconds  
-        └── Microsoft.Azure.Cosmos.Handlers.RequestInvokerHandler(00000000-0000-0000-0000-000000000000)  RequestHandler-Component  12:00:00:000  0.00 milliseconds  
-            └── Send Async(00000000-0000-0000-0000-000000000000)  RequestHandler-Component  12:00:00:000  0.00 milliseconds  
-                └── Send Async(00000000-0000-0000-0000-000000000000)  RequestHandler-Component  12:00:00:000  0.00 milliseconds  
-                    └── Send Async(00000000-0000-0000-0000-000000000000)  RequestHandler-Component  12:00:00:000  0.00 milliseconds  
-                        └── Send Async(00000000-0000-0000-0000-000000000000)  RequestHandler-Component  12:00:00:000  0.00 milliseconds  
-                            └── Microsoft.Azure.Documents.ServerStoreModel Transport Request(00000000-0000-0000-0000-000000000000)  Transport-Component  12:00:00:000  0.00 milliseconds  
-=======
 └── ReadItemAsync(00000000-0000-0000-0000-000000000000)  Transport-Component  MemberName@FilePath:42  12:00:00:000  0.00 milliseconds  
     └── Microsoft.Azure.Cosmos.Handlers.RequestInvokerHandler(00000000-0000-0000-0000-000000000000)  RequestHandler-Component  MemberName@FilePath:42  12:00:00:000  0.00 milliseconds  
         └── Microsoft.Azure.Cosmos.Handlers.RequestInvokerHandler(00000000-0000-0000-0000-000000000000)  RequestHandler-Component  MemberName@FilePath:42  12:00:00:000  0.00 milliseconds  
@@ -236,8 +206,9 @@
                     └── Send Async(00000000-0000-0000-0000-000000000000)  RequestHandler-Component  MemberName@FilePath:42  12:00:00:000  0.00 milliseconds  
                         └── Send Async(00000000-0000-0000-0000-000000000000)  RequestHandler-Component  MemberName@FilePath:42  12:00:00:000  0.00 milliseconds  
                             └── Microsoft.Azure.Documents.ServerStoreModel Transport Request(00000000-0000-0000-0000-000000000000)  Transport-Component  MemberName@FilePath:42  12:00:00:000  0.00 milliseconds  
->>>>>>> 73b5da22
                                     (
+                                        [User Agent]
+                                        Redacted To Not Change The Baselines From Run To Run
                                         [Client Side Request Stats]
                                         Redacted To Not Change The Baselines From Run To Run
                                     )
@@ -253,9 +224,7 @@
   },
   "start time": "12:00:00:000",
   "duration in milliseconds": 0,
-  "data": {
-    "Client Configuration": "Redacted To Not Change The Baselines From Run To Run"
-  },
+  "data": {},
   "children": [
     {
       "name": "Microsoft.Azure.Cosmos.Handlers.RequestInvokerHandler",
@@ -347,6 +316,7 @@
                               "start time": "12:00:00:000",
                               "duration in milliseconds": 0,
                               "data": {
+                                "User Agent": "Redacted To Not Change The Baselines From Run To Run",
                                 "Client Side Request Stats": "Redacted To Not Change The Baselines From Run To Run"
                               },
                               "children": []
@@ -388,21 +358,6 @@
     </Input>
     <Output>
       <Text><![CDATA[.
-<<<<<<< HEAD
-└── ReplaceItemAsync(00000000-0000-0000-0000-000000000000)  Transport-Component  12:00:00:000  0.00 milliseconds  
-    │   (
-    │       [Client Configuration]
-    │       Redacted To Not Change The Baselines From Run To Run
-    │   )
-    ├── ItemSerialize(00000000-0000-0000-0000-000000000000)  Transport-Component  12:00:00:000  0.00 milliseconds  
-    └── Microsoft.Azure.Cosmos.Handlers.RequestInvokerHandler(00000000-0000-0000-0000-000000000000)  RequestHandler-Component  12:00:00:000  0.00 milliseconds  
-        └── Microsoft.Azure.Cosmos.Handlers.RequestInvokerHandler(00000000-0000-0000-0000-000000000000)  RequestHandler-Component  12:00:00:000  0.00 milliseconds  
-            └── Send Async(00000000-0000-0000-0000-000000000000)  RequestHandler-Component  12:00:00:000  0.00 milliseconds  
-                └── Send Async(00000000-0000-0000-0000-000000000000)  RequestHandler-Component  12:00:00:000  0.00 milliseconds  
-                    └── Send Async(00000000-0000-0000-0000-000000000000)  RequestHandler-Component  12:00:00:000  0.00 milliseconds  
-                        └── Send Async(00000000-0000-0000-0000-000000000000)  RequestHandler-Component  12:00:00:000  0.00 milliseconds  
-                            └── Microsoft.Azure.Documents.ServerStoreModel Transport Request(00000000-0000-0000-0000-000000000000)  Transport-Component  12:00:00:000  0.00 milliseconds  
-=======
 └── ReplaceItemAsync(00000000-0000-0000-0000-000000000000)  Transport-Component  MemberName@FilePath:42  12:00:00:000  0.00 milliseconds  
     ├── ItemSerialize(00000000-0000-0000-0000-000000000000)  Transport-Component  MemberName@FilePath:42  12:00:00:000  0.00 milliseconds  
     └── Microsoft.Azure.Cosmos.Handlers.RequestInvokerHandler(00000000-0000-0000-0000-000000000000)  RequestHandler-Component  MemberName@FilePath:42  12:00:00:000  0.00 milliseconds  
@@ -412,8 +367,9 @@
                     └── Send Async(00000000-0000-0000-0000-000000000000)  RequestHandler-Component  MemberName@FilePath:42  12:00:00:000  0.00 milliseconds  
                         └── Send Async(00000000-0000-0000-0000-000000000000)  RequestHandler-Component  MemberName@FilePath:42  12:00:00:000  0.00 milliseconds  
                             └── Microsoft.Azure.Documents.ServerStoreModel Transport Request(00000000-0000-0000-0000-000000000000)  Transport-Component  MemberName@FilePath:42  12:00:00:000  0.00 milliseconds  
->>>>>>> 73b5da22
                                     (
+                                        [User Agent]
+                                        Redacted To Not Change The Baselines From Run To Run
                                         [Client Side Request Stats]
                                         Redacted To Not Change The Baselines From Run To Run
                                     )
@@ -429,9 +385,7 @@
   },
   "start time": "12:00:00:000",
   "duration in milliseconds": 0,
-  "data": {
-    "Client Configuration": "Redacted To Not Change The Baselines From Run To Run"
-  },
+  "data": {},
   "children": [
     {
       "name": "ItemSerialize",
@@ -537,6 +491,7 @@
                               "start time": "12:00:00:000",
                               "duration in milliseconds": 0,
                               "data": {
+                                "User Agent": "Redacted To Not Change The Baselines From Run To Run",
                                 "Client Side Request Stats": "Redacted To Not Change The Baselines From Run To Run"
                               },
                               "children": []
@@ -572,20 +527,6 @@
     </Input>
     <Output>
       <Text><![CDATA[.
-<<<<<<< HEAD
-└── DeleteItemAsync(00000000-0000-0000-0000-000000000000)  Transport-Component  12:00:00:000  0.00 milliseconds  
-    │   (
-    │       [Client Configuration]
-    │       Redacted To Not Change The Baselines From Run To Run
-    │   )
-    └── Microsoft.Azure.Cosmos.Handlers.RequestInvokerHandler(00000000-0000-0000-0000-000000000000)  RequestHandler-Component  12:00:00:000  0.00 milliseconds  
-        └── Microsoft.Azure.Cosmos.Handlers.RequestInvokerHandler(00000000-0000-0000-0000-000000000000)  RequestHandler-Component  12:00:00:000  0.00 milliseconds  
-            └── Send Async(00000000-0000-0000-0000-000000000000)  RequestHandler-Component  12:00:00:000  0.00 milliseconds  
-                └── Send Async(00000000-0000-0000-0000-000000000000)  RequestHandler-Component  12:00:00:000  0.00 milliseconds  
-                    └── Send Async(00000000-0000-0000-0000-000000000000)  RequestHandler-Component  12:00:00:000  0.00 milliseconds  
-                        └── Send Async(00000000-0000-0000-0000-000000000000)  RequestHandler-Component  12:00:00:000  0.00 milliseconds  
-                            └── Microsoft.Azure.Documents.ServerStoreModel Transport Request(00000000-0000-0000-0000-000000000000)  Transport-Component  12:00:00:000  0.00 milliseconds  
-=======
 └── DeleteItemAsync(00000000-0000-0000-0000-000000000000)  Transport-Component  MemberName@FilePath:42  12:00:00:000  0.00 milliseconds  
     └── Microsoft.Azure.Cosmos.Handlers.RequestInvokerHandler(00000000-0000-0000-0000-000000000000)  RequestHandler-Component  MemberName@FilePath:42  12:00:00:000  0.00 milliseconds  
         └── Microsoft.Azure.Cosmos.Handlers.RequestInvokerHandler(00000000-0000-0000-0000-000000000000)  RequestHandler-Component  MemberName@FilePath:42  12:00:00:000  0.00 milliseconds  
@@ -594,8 +535,9 @@
                     └── Send Async(00000000-0000-0000-0000-000000000000)  RequestHandler-Component  MemberName@FilePath:42  12:00:00:000  0.00 milliseconds  
                         └── Send Async(00000000-0000-0000-0000-000000000000)  RequestHandler-Component  MemberName@FilePath:42  12:00:00:000  0.00 milliseconds  
                             └── Microsoft.Azure.Documents.ServerStoreModel Transport Request(00000000-0000-0000-0000-000000000000)  Transport-Component  MemberName@FilePath:42  12:00:00:000  0.00 milliseconds  
->>>>>>> 73b5da22
                                     (
+                                        [User Agent]
+                                        Redacted To Not Change The Baselines From Run To Run
                                         [Client Side Request Stats]
                                         Redacted To Not Change The Baselines From Run To Run
                                     )
@@ -611,9 +553,7 @@
   },
   "start time": "12:00:00:000",
   "duration in milliseconds": 0,
-  "data": {
-    "Client Configuration": "Redacted To Not Change The Baselines From Run To Run"
-  },
+  "data": {},
   "children": [
     {
       "name": "Microsoft.Azure.Cosmos.Handlers.RequestInvokerHandler",
@@ -705,6 +645,7 @@
                               "start time": "12:00:00:000",
                               "duration in milliseconds": 0,
                               "data": {
+                                "User Agent": "Redacted To Not Change The Baselines From Run To Run",
                                 "Client Side Request Stats": "Redacted To Not Change The Baselines From Run To Run"
                               },
                               "children": []
